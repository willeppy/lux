--- conflicted
+++ resolved
@@ -1,18 +1,11 @@
 #  Copyright 2019-2020 The Lux Authors.
-<<<<<<< HEAD
 #
-=======
-# 
->>>>>>> 6890408f
 #  Licensed under the Apache License, Version 2.0 (the "License");
 #  you may not use this file except in compliance with the License.
 #  You may obtain a copy of the License at
 #
-<<<<<<< HEAD
 # 	  http://www.apache.org/licenses/LICENSE-2.0
-=======
-#	  http://www.apache.org/licenses/LICENSE-2.0
->>>>>>> 6890408f
+
 #
 #  Unless required by applicable law or agreed to in writing, software
 #  distributed under the License is distributed on an "AS IS" BASIS,
@@ -28,7 +21,6 @@
 from lux.vis.VisList import VisList
 import psycopg2
 
-<<<<<<< HEAD
 
 def test_lazy_execution():
     connection = psycopg2.connect("host=localhost dbname=postgres_db user=postgres password=lux")
@@ -220,155 +212,4 @@
         assert vis.get_attr_by_channel("x")[0].attribute != "year"
         assert vis.get_attr_by_channel("x")[0].attribute != "name"
         assert vis.get_attr_by_channel("y")[0].attribute != "year"
-        assert vis.get_attr_by_channel("y")[0].attribute != "year"
-=======
-def test_lazy_execution():
-	connection = psycopg2.connect("host=localhost dbname=postgres_db user=postgres password=lux")
-	sql_df = lux.LuxDataFrame()
-	sql_df.set_SQL_connection(connection, "car")
-
-	intent = [lux.Clause(attribute ="horsepower", aggregation="mean"), lux.Clause(attribute ="origin")]
-	vis = Vis(intent)
-	# Check data field in vis is empty before calling executor
-	assert vis.data is None
-	SQLExecutor.execute([vis], sql_df)
-	assert type(vis.data) == lux.core.frame.LuxDataFrame
-	
-def test_selection():
-	connection = psycopg2.connect("host=localhost dbname=postgres_db user=postgres password=lux")
-	sql_df = lux.LuxDataFrame()
-	sql_df.set_SQL_connection(connection, "car")
-
-	intent = [lux.Clause(attribute = ["horsepower", "weight", "acceleration"]), lux.Clause(attribute ="year")]
-	vislist = VisList(intent,sql_df)
-	assert all([type(vis.data) == lux.core.frame.LuxDataFrame for vis in vislist])
-	assert all(vislist[2].data.columns == ["year", 'acceleration'])
-
-def test_aggregation():
-	connection = psycopg2.connect("host=localhost dbname=postgres_db user=postgres password=lux")
-	sql_df = lux.LuxDataFrame()
-	sql_df.set_SQL_connection(connection, "car")
-
-	intent = [lux.Clause(attribute ="horsepower", aggregation="mean"), lux.Clause(attribute ="origin")]
-	vis = Vis(intent,sql_df)
-	result_df = vis.data
-	assert int(result_df[result_df["origin"]=="USA"]["horsepower"])==119
-
-	intent = [lux.Clause(attribute ="horsepower", aggregation="sum"), lux.Clause(attribute ="origin")]
-	vis = Vis(intent,sql_df)
-	result_df = vis.data
-	assert int(result_df[result_df["origin"]=="Japan"]["horsepower"])==6307
-
-	intent = [lux.Clause(attribute ="horsepower", aggregation="max"), lux.Clause(attribute ="origin")]
-	vis = Vis(intent,sql_df)
-	result_df = vis.data
-	assert int(result_df[result_df["origin"]=="Europe"]["horsepower"])==133
-
-def test_colored_bar_chart():
-	from lux.vis.Vis import Vis
-	from lux.vis.Vis import Clause
-
-	connection = psycopg2.connect("host=localhost dbname=postgres_db user=postgres password=lux")
-	sql_df = lux.LuxDataFrame()
-	sql_df.set_SQL_connection(connection, "car")
-
-	x_clause = Clause(attribute = "milespergal", channel = "x")
-	y_clause = Clause(attribute = "origin", channel = "y")
-	color_clause = Clause(attribute = 'cylinders', channel = "color")
-
-	new_vis = Vis([x_clause, y_clause, color_clause],sql_df)
-	#make sure dimention of the data is correct
-	color_cardinality = len(sql_df.unique_values['cylinders'])
-	group_by_cardinality = len(sql_df.unique_values['origin'])
-	assert (len(new_vis.data.columns)==3)
-	assert(len(new_vis.data)==15 > group_by_cardinality < color_cardinality*group_by_cardinality) # Not color_cardinality*group_by_cardinality since some combinations have 0 values
-
-	
-
-def test_colored_line_chart():
-	from lux.vis.Vis import Vis
-	from lux.vis.Vis import Clause
-
-	connection = psycopg2.connect("host=localhost dbname=postgres_db user=postgres password=lux")
-	sql_df = lux.LuxDataFrame()
-	sql_df.set_SQL_connection(connection, "car")
-
-	x_clause = Clause(attribute = "year", channel = "x")
-	y_clause = Clause(attribute = "milespergal", channel = "y")
-	color_clause = Clause(attribute = 'cylinders', channel = "color")
-
-	new_vis = Vis([x_clause, y_clause, color_clause],sql_df)
-
-	#make sure dimention of the data is correct
-	color_cardinality = len(sql_df.unique_values['cylinders'])
-	group_by_cardinality = len(sql_df.unique_values['year'])
-	assert (len(new_vis.data.columns)==3)
-	assert(len(new_vis.data)==60 > group_by_cardinality < color_cardinality*group_by_cardinality) # Not color_cardinality*group_by_cardinality since some combinations have 0 values
-
-	
-def test_filter():
-	connection = psycopg2.connect("host=localhost dbname=postgres_db user=postgres password=lux")
-	sql_df = lux.LuxDataFrame()
-	sql_df.set_SQL_connection(connection, "car")
-
-	intent = [lux.Clause(attribute ="horsepower"), lux.Clause(attribute ="year"), lux.Clause(attribute ="origin", filter_op="=", value ="USA")]
-	vis = Vis(intent,sql_df)
-	vis._vis_data = sql_df
-	filter_output = SQLExecutor.execute_filter(vis)
-	assert filter_output[0] == "WHERE origin = 'USA'"
-	assert filter_output[1] == ['origin']
-
-def test_inequalityfilter():
-	connection = psycopg2.connect("host=localhost dbname=postgres_db user=postgres password=lux")
-	sql_df = lux.LuxDataFrame()
-	sql_df.set_SQL_connection(connection, "car")
-	vis = Vis([lux.Clause(attribute ="horsepower", filter_op=">", value=50), lux.Clause(attribute ="milespergal")])
-	vis._vis_data = sql_df
-	filter_output = SQLExecutor.execute_filter(vis)
-	assert filter_output[0] == "WHERE horsepower > '50'"
-	assert filter_output[1] == ['horsepower']
-	
-	intent = [lux.Clause(attribute ="horsepower", filter_op="<=", value=100), lux.Clause(attribute ="milespergal")]
-	vis = Vis(intent,sql_df)
-	vis._vis_data = sql_df
-	filter_output = SQLExecutor.execute_filter(vis)
-	assert filter_output[0] == "WHERE horsepower <= '100'"
-	assert filter_output[1] == ['horsepower']
-	
-def test_binning():
-	connection = psycopg2.connect("host=localhost dbname=postgres_db user=postgres password=lux")
-	sql_df = lux.LuxDataFrame()
-	sql_df.set_SQL_connection(connection, "car")
-	vis = Vis([lux.Clause(attribute ="horsepower")],sql_df)
-	nbins =list(filter(lambda x: x.bin_size!=0, vis._inferred_intent))[0].bin_size
-	assert len(vis.data) == nbins
-
-def test_record():
-	connection = psycopg2.connect("host=localhost dbname=postgres_db user=postgres password=lux")
-	sql_df = lux.LuxDataFrame()
-	sql_df.set_SQL_connection(connection, "car")
-	vis = Vis([lux.Clause(attribute ="cylinders")],sql_df)
-	assert len(vis.data) == len(sql_df.unique_values["cylinders"])
-	
-def test_filter_aggregation_fillzero_aligned():
-	connection = psycopg2.connect("host=localhost dbname=postgres_db user=postgres password=lux")
-	sql_df = lux.LuxDataFrame()
-	sql_df.set_SQL_connection(connection, "car")
-	intent = [lux.Clause(attribute="cylinders"), lux.Clause(attribute="milespergal"), lux.Clause("origin=Japan")]
-	vis = Vis(intent,sql_df)
-	result = vis.data
-	assert result[result["cylinders"]==5]["milespergal"].values[0]==0
-	assert result[result["cylinders"]==8]["milespergal"].values[0]==0
-
-def test_exclude_attribute():
-	connection = psycopg2.connect("host=localhost dbname=postgres_db user=postgres password=lux")
-	sql_df = lux.LuxDataFrame()
-	sql_df.set_SQL_connection(connection, "car")
-	intent = [lux.Clause("?", exclude=["name", "year"]), lux.Clause("horsepower")]
-	vislist = VisList(intent,sql_df)
-	for vis in vislist:
-		assert (vis.get_attr_by_channel("x")[0].attribute != "year")
-		assert (vis.get_attr_by_channel("x")[0].attribute != "name")
-		assert (vis.get_attr_by_channel("y")[0].attribute != "year")
-		assert (vis.get_attr_by_channel("y")[0].attribute != "year") 
->>>>>>> 6890408f
+        assert vis.get_attr_by_channel("y")[0].attribute != "year"