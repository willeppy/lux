#  Copyright 2019-2020 The Lux Authors.
#
#  Licensed under the Apache License, Version 2.0 (the "License");
#  you may not use this file except in compliance with the License.
#  You may obtain a copy of the License at
#
#      http://www.apache.org/licenses/LICENSE-2.0
#
#  Unless required by applicable law or agreed to in writing, software
#  distributed under the License is distributed on an "AS IS" BASIS,
#  WITHOUT WARRANTIES OR CONDITIONS OF ANY KIND, either express or implied.
#  See the License for the specific language governing permissions and
#  limitations under the License.

from .context import lux
import pytest
import pandas as pd
from lux.vis.Vis import Vis
from lux.vis.VisList import VisList
import psycopg2


def test_underspecified_no_vis(test_recs):
    no_vis_actions = ["Correlation", "Distribution", "Occurrence", "Temporal"]
    df = pd.read_csv("lux/data/car.csv")
    test_recs(df, no_vis_actions)
    assert len(df.current_vis) == 0

    # test only one filter context case.
    df.set_intent([lux.Clause(attribute="Origin", filter_op="=", value="USA")])
    test_recs(df, no_vis_actions)
    assert len(df.current_vis) == 0


	#test for sql executor
	connection = psycopg2.connect("host=localhost dbname=adventureworks user=postgres password=lux")
	sql_df = pd.DataFrame()
	sql_df.set_SQL_connection(connection, "car")

	test_recs(sql_df, no_vis_actions)
	assert len(sql_df.current_vis) == 0

	# test only one filter context case.
	sql_df.set_intent([lux.Clause(attribute ="origin", filter_op="=", value="USA")])
	test_recs(sql_df, no_vis_actions)
	assert len(sql_df.current_vis) == 0

def test_underspecified_single_vis(test_recs):
<<<<<<< HEAD
	one_vis_actions = ["Enhance", "Filter", "Generalize"]
	df = pd.read_csv("lux/data/car.csv")
	df.set_intent([lux.Clause(attribute ="MilesPerGal"), lux.Clause(attribute ="Weight")])
	test_recs(df, one_vis_actions)
	assert len(df.current_vis) == 1
	assert df.current_vis[0].mark == "scatter"
	for attr in df.current_vis[0]._inferred_intent: assert attr.data_model == "measure"
	for attr in df.current_vis[0]._inferred_intent: assert attr.data_type == "quantitative"

	connection = psycopg2.connect("host=localhost dbname=adventureworks user=postgres password=lux")
	sql_df = pd.DataFrame()
	sql_df.set_SQL_connection(connection, "car")
	sql_df.set_intent([lux.Clause(attribute ="milespergal"), lux.Clause(attribute ="weight")])
	test_recs(sql_df, one_vis_actions)
	assert len(sql_df.current_vis) == 1
	assert sql_df.current_vis[0].mark == "scatter"
	for attr in sql_df.current_vis[0]._inferred_intent: assert attr.data_model == "measure"
	for attr in sql_df.current_vis[0]._inferred_intent: assert attr.data_type == "quantitative"
	
=======
    one_vis_actions = ["Enhance", "Filter", "Generalize"]
    df = pd.read_csv("lux/data/car.csv")
    df.set_intent([lux.Clause(attribute="MilesPerGal"), lux.Clause(attribute="Weight")])
    test_recs(df, one_vis_actions)
    assert len(df.current_vis) == 1
    assert df.current_vis[0].mark == "scatter"
    for attr in df.current_vis[0]._inferred_intent:
        assert attr.data_model == "measure"
    for attr in df.current_vis[0]._inferred_intent:
        assert attr.data_type == "quantitative"

>>>>>>> cb4c90fa

# def test_underspecified_vis_collection(test_recs):
# 	multiple_vis_actions = ["Current viss"]

# 	df = pd.read_csv("lux/data/car.csv")
# 	df["Year"] = pd.to_datetime(df["Year"], format='%Y') # change pandas dtype for the column "Year" to datetype

# 	df.set_intent([lux.Clause(attribute = ["Horsepower", "Weight", "Acceleration"]), lux.Clause(attribute ="Year", channel="x")])
# 	assert len(df.current_vis) == 3
# 	assert df.current_vis[0].mark == "line"
# 	for vlist in df.current_vis:
# 		assert (vlist.get_attr_by_channel("x")[0].attribute == "Year")
# 	test_recs(df, multiple_vis_actions)

# 	df.set_intent([lux.Clause(attribute ="?"), lux.Clause(attribute ="Year", channel="x")])
# 	assert len(df.current_vis) == len(list(df.columns)) - 1 # we remove year by year so its 8 vis instead of 9
# 	for vlist in df.current_vis:
# 		assert (vlist.get_attr_by_channel("x")[0].attribute == "Year")
# 	test_recs(df, multiple_vis_actions)

# 	df.set_intent([lux.Clause(attribute ="?", data_type="quantitative"), lux.Clause(attribute ="Year")])
# 	assert len(df.current_vis) == len([vis.get_attr_by_data_type("quantitative") for vis in df.current_vis]) # should be 5
# 	test_recs(df, multiple_vis_actions)

# 	df.set_intent([lux.Clause(attribute ="?", data_model="measure"), lux.Clause(attribute="MilesPerGal", channel="y")])
# 	for vlist in df.current_vis:
# 		print (vlist.get_attr_by_channel("y")[0].attribute == "MilesPerGal")
# 	test_recs(df, multiple_vis_actions)

# 	df.set_intent([lux.Clause(attribute ="?", data_model="measure"), lux.Clause(attribute ="?", data_model="measure")])
# 	assert len(df.current_vis) == len([vis.get_attr_by_data_model("measure") for vis in df.current_vis]) #should be 25
# 	test_recs(df, multiple_vis_actions)
def test_set_intent_as_vis(test_recs):
    df = pd.read_csv("lux/data/car.csv")
    df._repr_html_()
    vis = df.recommendation["Correlation"][0]
    df.intent = vis
    df._repr_html_()
    test_recs(df, ["Enhance", "Filter", "Generalize"])


	connection = psycopg2.connect("host=localhost dbname=adventureworks user=postgres password=lux")
	sql_df = pd.DataFrame()
	sql_df.set_SQL_connection(connection, "car")
	sql_df._repr_html_()
	vis = sql_df.recommendation["Correlation"][0]
	sql_df.intent = vis
	sql_df._repr_html_()
	test_recs(sql_df,["Enhance","Filter","Generalize"])

@pytest.fixture
def test_recs():
    def test_recs_function(df, actions):
        df._repr_html_()
        assert len(df.recommendation) > 0
        recKeys = list(df.recommendation.keys())
        list_equal(recKeys, actions)

    return test_recs_function


def test_parse():
    df = pd.read_csv("lux/data/car.csv")
    vlst = VisList([lux.Clause("Origin=?"), lux.Clause(attribute="MilesPerGal")], df)
    assert len(vlst) == 3

    df = pd.read_csv("lux/data/car.csv")
    vlst = VisList([lux.Clause("Origin=?"), lux.Clause("MilesPerGal")], df)
    assert len(vlst) == 3


<<<<<<< HEAD
	df = pd.read_csv("lux/data/car.csv")
	vlst = VisList([lux.Clause("Origin=?"), lux.Clause("MilesPerGal")],df)
	assert len(vlst) == 3

	connection = psycopg2.connect("host=localhost dbname=adventureworks user=postgres password=lux")
	sql_df = pd.DataFrame()
	sql_df.set_SQL_connection(connection, "car")
	vlst = VisList([lux.Clause("origin=?"), lux.Clause(attribute ="milespergal")],sql_df)
	assert len(vlst) == 3

	connection = psycopg2.connect("host=localhost dbname=adventureworks user=postgres password=lux")
	sql_df = pd.DataFrame()
	sql_df.set_SQL_connection(connection, "car")
	vlst = VisList([lux.Clause("origin=?"), lux.Clause("milespergal")],sql_df)
	assert len(vlst) == 3

=======
>>>>>>> cb4c90fa
def test_underspecified_vis_collection_zval():
    # check if the number of charts is correct
    df = pd.read_csv("lux/data/car.csv")
    vlst = VisList(
        [
            lux.Clause(attribute="Origin", filter_op="=", value="?"),
            lux.Clause(attribute="MilesPerGal"),
        ],
        df,
    )
    assert len(vlst) == 3

    # does not work
    # df = pd.read_csv("lux/data/car.csv")
    # vlst = VisList([lux.Clause(attribute = ["Origin","Cylinders"], filter_op="=",value="?"),lux.Clause(attribute = ["Horsepower"]),lux.Clause(attribute = "Weight")],df)
    # assert len(vlst) == 8

<<<<<<< HEAD
	connection = psycopg2.connect("host=localhost dbname=adventureworks user=postgres password=lux")
	sql_df = pd.DataFrame()
	sql_df.set_SQL_connection(connection, "car")
	vlst = VisList([lux.Clause(attribute ="origin", filter_op="=", value="?"), lux.Clause(attribute ="milespergal")],sql_df)
	assert len(vlst) == 3

	#does not work
	# df = pd.read_csv("lux/data/car.csv")
	# vlst = VisList([lux.Clause(attribute = ["Origin","Cylinders"], filter_op="=",value="?"),lux.Clause(attribute = ["Horsepower"]),lux.Clause(attribute = "Weight")],df)
	# assert len(vlst) == 8
=======
>>>>>>> cb4c90fa

def test_sort_bar():
    from lux.processor.Compiler import Compiler
    from lux.vis.Vis import Vis

    df = pd.read_csv("lux/data/car.csv")
    vis = Vis(
        [
            lux.Clause(
                attribute="Acceleration", data_model="measure", data_type="quantitative"
            ),
            lux.Clause(attribute="Origin", data_model="dimension", data_type="nominal"),
        ],
        df,
    )
    assert vis.mark == "bar"
    assert vis._inferred_intent[1].sort == ""

    df = pd.read_csv("lux/data/car.csv")
    vis = Vis(
        [
            lux.Clause(
                attribute="Acceleration", data_model="measure", data_type="quantitative"
            ),
            lux.Clause(attribute="Name", data_model="dimension", data_type="nominal"),
        ],
        df,
    )
    assert vis.mark == "bar"
    assert vis._inferred_intent[1].sort == "ascending"


	connection = psycopg2.connect("host=localhost dbname=adventureworks user=postgres password=lux")
	sql_df = pd.DataFrame()
	sql_df.set_SQL_connection(connection, "car")
	vis = Vis([lux.Clause(attribute="acceleration",data_model="measure",data_type="quantitative"),
				lux.Clause(attribute="origin",data_model="dimension",data_type="nominal")],sql_df)
	assert vis.mark == "bar"
	assert vis._inferred_intent[1].sort == ''

	connection = psycopg2.connect("host=localhost dbname=adventureworks user=postgres password=lux")
	sql_df = pd.DataFrame()
	sql_df.set_SQL_connection(connection, "car")
	vis = Vis([lux.Clause(attribute="acceleration",data_model="measure",data_type="quantitative"),
				lux.Clause(attribute="name",data_model="dimension",data_type="nominal")],sql_df)
	assert vis.mark == "bar"
	assert vis._inferred_intent[1].sort == 'ascending'

def test_specified_vis_collection():
    df = pd.read_csv("lux/data/car.csv")
    df["Year"] = pd.to_datetime(
        df["Year"], format="%Y"
    )  # change pandas dtype for the column "Year" to datetype

    vlst = VisList(
        [
            lux.Clause(attribute="Horsepower"),
            lux.Clause(attribute="Brand"),
            lux.Clause(attribute="Origin", value=["Japan", "USA"]),
        ],
        df,
    )
    assert len(vlst) == 2

    vlst = VisList(
        [
            lux.Clause(attribute=["Horsepower", "Weight"]),
            lux.Clause(attribute="Brand"),
            lux.Clause(attribute="Origin", value=["Japan", "USA"]),
        ],
        df,
    )
    assert len(vlst) == 4

    # test if z axis has been filtered correctly
    chart_titles = [vis.title for vis in vlst]
    assert "Origin = USA" and "Origin = Japan" in chart_titles
    assert "Origin = Europe" not in chart_titles


def test_specified_channel_enforced_vis_collection():
    df = pd.read_csv("lux/data/car.csv")
    df["Year"] = pd.to_datetime(
        df["Year"], format="%Y"
    )  # change pandas dtype for the column "Year" to datetype
    visList = VisList(
        [lux.Clause(attribute="?"), lux.Clause(attribute="MilesPerGal", channel="x")],
        df,
    )
    for vis in visList:
        check_attribute_on_channel(vis, "MilesPerGal", "x")


def test_autoencoding_scatter():
    # No channel specified
    df = pd.read_csv("lux/data/car.csv")
    df["Year"] = pd.to_datetime(
        df["Year"], format="%Y"
    )  # change pandas dtype for the column "Year" to datetype
    vis = Vis([lux.Clause(attribute="MilesPerGal"), lux.Clause(attribute="Weight")], df)
    check_attribute_on_channel(vis, "MilesPerGal", "x")
    check_attribute_on_channel(vis, "Weight", "y")

    # Partial channel specified
    vis = Vis(
        [
            lux.Clause(attribute="MilesPerGal", channel="y"),
            lux.Clause(attribute="Weight"),
        ],
        df,
    )
    check_attribute_on_channel(vis, "MilesPerGal", "y")
    check_attribute_on_channel(vis, "Weight", "x")

    # Full channel specified
    vis = Vis(
        [
            lux.Clause(attribute="MilesPerGal", channel="y"),
            lux.Clause(attribute="Weight", channel="x"),
        ],
        df,
    )
    check_attribute_on_channel(vis, "MilesPerGal", "y")
    check_attribute_on_channel(vis, "Weight", "x")
    # Duplicate channel specified
    with pytest.raises(ValueError):
        # Should throw error because there should not be columns with the same channel specified
        df.set_intent(
            [
                lux.Clause(attribute="MilesPerGal", channel="x"),
                lux.Clause(attribute="Weight", channel="x"),
            ]
        )


<<<<<<< HEAD
	connection = psycopg2.connect("host=localhost dbname=adventureworks user=postgres password=lux")
	sql_df = pd.DataFrame()
	sql_df.set_SQL_connection(connection, "car")
	visList = VisList([lux.Clause(attribute="?"),lux.Clause(attribute="milespergal",channel="x")],sql_df)
	for vis in visList:
		check_attribute_on_channel(vis, "milespergal", "x")

def test_autoencoding_scatter():
	# No channel specified
	df = pd.read_csv("lux/data/car.csv")
	df["Year"] = pd.to_datetime(df["Year"], format='%Y')  # change pandas dtype for the column "Year" to datetype
	vis = Vis([lux.Clause(attribute="MilesPerGal"), lux.Clause(attribute="Weight")],df)
	check_attribute_on_channel(vis, "MilesPerGal", "x")
	check_attribute_on_channel(vis, "Weight", "y")

	# Partial channel specified
	vis = Vis([lux.Clause(attribute="MilesPerGal", channel="y"), lux.Clause(attribute="Weight")],df)
	check_attribute_on_channel(vis, "MilesPerGal", "y")
	check_attribute_on_channel(vis, "Weight", "x")

	# Full channel specified
	vis = Vis([lux.Clause(attribute="MilesPerGal", channel="y"), lux.Clause(attribute="Weight", channel="x")],df)
	check_attribute_on_channel(vis, "MilesPerGal", "y")
	check_attribute_on_channel(vis, "Weight", "x")
	# Duplicate channel specified
	with pytest.raises(ValueError):
		# Should throw error because there should not be columns with the same channel specified
		df.set_intent([lux.Clause(attribute="MilesPerGal", channel="x"), lux.Clause(attribute="Weight", channel="x")])

	#test for sql executor
	connection = psycopg2.connect("host=localhost dbname=adventureworks user=postgres password=lux")
	sql_df = pd.DataFrame()
	sql_df.set_SQL_connection(connection, "car")
	vis = Vis([lux.Clause(attribute="milespergal"), lux.Clause(attribute="weight")],sql_df)
	check_attribute_on_channel(vis, "milespergal", "x")
	check_attribute_on_channel(vis, "weight", "y")

	# Partial channel specified
	vis = Vis([lux.Clause(attribute="milespergal", channel="y"), lux.Clause(attribute="weight")],sql_df)
	check_attribute_on_channel(vis, "milespergal", "y")
	check_attribute_on_channel(vis, "weight", "x")

	# Full channel specified
	vis = Vis([lux.Clause(attribute="milespergal", channel="y"), lux.Clause(attribute="weight", channel="x")],sql_df)
	check_attribute_on_channel(vis, "milespergal", "y")
	check_attribute_on_channel(vis, "weight", "x")
	# Duplicate channel specified
	with pytest.raises(ValueError):
		# Should throw error because there should not be columns with the same channel specified
		sql_df.set_intent([lux.Clause(attribute="milespergal", channel="x"), lux.Clause(attribute="weight", channel="x")])
	
=======
>>>>>>> cb4c90fa
def test_autoencoding_histogram():
    # No channel specified
    df = pd.read_csv("lux/data/car.csv")
    df["Year"] = pd.to_datetime(
        df["Year"], format="%Y"
    )  # change pandas dtype for the column "Year" to datetype
    vis = Vis([lux.Clause(attribute="MilesPerGal", channel="y")], df)
    check_attribute_on_channel(vis, "MilesPerGal", "y")

    vis = Vis([lux.Clause(attribute="MilesPerGal", channel="x")], df)
    assert vis.get_attr_by_channel("x")[0].attribute == "MilesPerGal"
    assert vis.get_attr_by_channel("y")[0].attribute == "Record"


	# No channel specified
	#test for sql executor
	connection = psycopg2.connect("host=localhost dbname=adventureworks user=postgres password=lux")
	sql_df = pd.DataFrame()
	sql_df.set_SQL_connection(connection, "car")
	vis = Vis([lux.Clause(attribute="milespergal", channel="y")],sql_df)
	check_attribute_on_channel(vis, "milespergal", "y")

	vis = Vis([lux.Clause(attribute="milespergal",channel="x")],sql_df)
	assert vis.get_attr_by_channel("x")[0].attribute == "milespergal"
	assert vis.get_attr_by_channel("y")[0].attribute == "Record"

def test_autoencoding_line_chart():
    df = pd.read_csv("lux/data/car.csv")
    df["Year"] = pd.to_datetime(
        df["Year"], format="%Y"
    )  # change pandas dtype for the column "Year" to datetype
    vis = Vis([lux.Clause(attribute="Year"), lux.Clause(attribute="Acceleration")], df)
    check_attribute_on_channel(vis, "Year", "x")
    check_attribute_on_channel(vis, "Acceleration", "y")

    # Partial channel specified
    vis = Vis(
        [
            lux.Clause(attribute="Year", channel="y"),
            lux.Clause(attribute="Acceleration"),
        ],
        df,
    )
    check_attribute_on_channel(vis, "Year", "y")
    check_attribute_on_channel(vis, "Acceleration", "x")

    # Full channel specified
    vis = Vis(
        [
            lux.Clause(attribute="Year", channel="y"),
            lux.Clause(attribute="Acceleration", channel="x"),
        ],
        df,
    )
    check_attribute_on_channel(vis, "Year", "y")
    check_attribute_on_channel(vis, "Acceleration", "x")

    with pytest.raises(ValueError):
        # Should throw error because there should not be columns with the same channel specified
        df.set_intent(
            [
                lux.Clause(attribute="Year", channel="x"),
                lux.Clause(attribute="Acceleration", channel="x"),
            ]
        )


	#test for sql executor
	connection = psycopg2.connect("host=localhost dbname=adventureworks user=postgres password=lux")
	sql_df = pd.DataFrame()
	sql_df.set_SQL_connection(connection, "car")
	vis = Vis([lux.Clause(attribute="year"), lux.Clause(attribute="acceleration")],sql_df)
	check_attribute_on_channel(vis, "year", "x")
	check_attribute_on_channel(vis, "acceleration", "y")

	# Partial channel specified
	vis = Vis([lux.Clause(attribute="year", channel="y"), lux.Clause(attribute="acceleration")],sql_df)
	check_attribute_on_channel(vis, "year", "y")
	check_attribute_on_channel(vis, "acceleration", "x")

	# Full channel specified
	vis = Vis([lux.Clause(attribute="year", channel="y"), lux.Clause(attribute="acceleration", channel="x")],sql_df)
	check_attribute_on_channel(vis, "year", "y")
	check_attribute_on_channel(vis, "acceleration", "x")

	with pytest.raises(ValueError):
		# Should throw error because there should not be columns with the same channel specified
		sql_df.set_intent([lux.Clause(attribute="year", channel="x"), lux.Clause(attribute="acceleration", channel="x")])

def test_autoencoding_color_line_chart():
    df = pd.read_csv("lux/data/car.csv")
    df["Year"] = pd.to_datetime(
        df["Year"], format="%Y"
    )  # change pandas dtype for the column "Year" to datetype
    intent = [
        lux.Clause(attribute="Year"),
        lux.Clause(attribute="Acceleration"),
        lux.Clause(attribute="Origin"),
    ]
    vis = Vis(intent, df)
    check_attribute_on_channel(vis, "Year", "x")
    check_attribute_on_channel(vis, "Acceleration", "y")
    check_attribute_on_channel(vis, "Origin", "color")


	#test for sql executor
	connection = psycopg2.connect("host=localhost dbname=adventureworks user=postgres password=lux")
	sql_df = pd.DataFrame()
	sql_df.set_SQL_connection(connection, "car")
	intent = [lux.Clause(attribute="year"), lux.Clause(attribute="acceleration"), lux.Clause(attribute="origin")]
	vis = Vis(intent,sql_df)
	check_attribute_on_channel(vis, "year", "x")
	check_attribute_on_channel(vis, "acceleration", "y")
	check_attribute_on_channel(vis, "origin", "color")

def test_autoencoding_color_scatter_chart():
    df = pd.read_csv("lux/data/car.csv")
    df["Year"] = pd.to_datetime(
        df["Year"], format="%Y"
    )  # change pandas dtype for the column "Year" to datetype
    vis = Vis(
        [
            lux.Clause(attribute="Horsepower"),
            lux.Clause(attribute="Acceleration"),
            lux.Clause(attribute="Origin"),
        ],
        df,
    )
    check_attribute_on_channel(vis, "Origin", "color")

    vis = Vis(
        [
            lux.Clause(attribute="Horsepower"),
            lux.Clause(attribute="Acceleration", channel="color"),
            lux.Clause(attribute="Origin"),
        ],
        df,
    )
    check_attribute_on_channel(vis, "Acceleration", "color")


	#test for sql executor
	connection = psycopg2.connect("host=localhost dbname=adventureworks user=postgres password=lux")
	sql_df = pd.DataFrame()
	sql_df.set_SQL_connection(connection, "car")
	vis = Vis([lux.Clause(attribute="horsepower"), lux.Clause(attribute="acceleration"), lux.Clause(attribute="origin")],sql_df)
	check_attribute_on_channel(vis, "origin", "color")

	vis = Vis([lux.Clause(attribute="horsepower"), lux.Clause(attribute="acceleration", channel="color"), lux.Clause(attribute="origin")],sql_df)
	check_attribute_on_channel(vis, "acceleration", "color")

def test_populate_options():
    from lux.processor.Compiler import Compiler

    df = pd.read_csv("lux/data/car.csv")
    df.set_intent([lux.Clause(attribute="?"), lux.Clause(attribute="MilesPerGal")])
    col_set = set()
    for specOptions in Compiler.populate_wildcard_options(df._intent, df)["attributes"]:
        for clause in specOptions:
            col_set.add(clause.attribute)
    assert list_equal(list(col_set), list(df.columns))

    df.set_intent(
        [
            lux.Clause(attribute="?", data_model="measure"),
            lux.Clause(attribute="MilesPerGal"),
        ]
    )
    df._repr_html_()
    col_set = set()
    for specOptions in Compiler.populate_wildcard_options(df._intent, df)["attributes"]:
        for clause in specOptions:
            col_set.add(clause.attribute)
    assert list_equal(
        list(col_set),
        ["Acceleration", "Weight", "Horsepower", "MilesPerGal", "Displacement"],
    )


	#test for sql executor
	connection = psycopg2.connect("host=localhost dbname=adventureworks user=postgres password=lux")
	sql_df = pd.DataFrame()
	sql_df.set_SQL_connection(connection, "car")
	sql_df.set_intent([lux.Clause(attribute="?"), lux.Clause(attribute="milespergal")])
	col_set = set()
	for specOptions in Compiler.populate_wildcard_options(sql_df._intent, sql_df)["attributes"]:
		for clause in specOptions:
			col_set.add(clause.attribute)
	assert list_equal(list(col_set), list(sql_df.columns))

	sql_df.set_intent([lux.Clause(attribute="?", data_model="measure"), lux.Clause(attribute="milespergal")])
	sql_df._repr_html_()
	col_set = set()
	for specOptions in Compiler.populate_wildcard_options(sql_df._intent, sql_df)["attributes"]:
		for clause in specOptions:
			col_set.add(clause.attribute)
	assert list_equal(list(col_set), ['acceleration', 'weight', 'horsepower', 'milespergal', 'displacement'])

def test_remove_all_invalid():
    df = pd.read_csv("lux/data/car.csv")
    df["Year"] = pd.to_datetime(df["Year"], format="%Y")
    # with pytest.warns(UserWarning,match="duplicate attribute specified in the intent"):
    df.set_intent(
        [
            lux.Clause(attribute="Origin", filter_op="=", value="USA"),
            lux.Clause(attribute="Origin"),
        ]
    )
    df._repr_html_()
    assert len(df.current_vis) == 0


	#test for sql executor
	connection = psycopg2.connect("host=localhost dbname=adventureworks user=postgres password=lux")
	sql_df = pd.DataFrame()
	sql_df.set_SQL_connection(connection, "car")
	# with pytest.warns(UserWarning,match="duplicate attribute specified in the intent"):
	sql_df.set_intent([lux.Clause(attribute = "origin", filter_op="=",value="USA"),lux.Clause(attribute = "origin")])
	sql_df._repr_html_()
	assert len(sql_df.current_vis)==0

def list_equal(l1, l2):
    l1.sort()
    l2.sort()
    return l1 == l2


def check_attribute_on_channel(vis, attr_name, channelName):
    assert vis.get_attr_by_channel(channelName)[0].attribute == attr_name<|MERGE_RESOLUTION|>--- conflicted
+++ resolved
@@ -46,27 +46,6 @@
 	assert len(sql_df.current_vis) == 0
 
 def test_underspecified_single_vis(test_recs):
-<<<<<<< HEAD
-	one_vis_actions = ["Enhance", "Filter", "Generalize"]
-	df = pd.read_csv("lux/data/car.csv")
-	df.set_intent([lux.Clause(attribute ="MilesPerGal"), lux.Clause(attribute ="Weight")])
-	test_recs(df, one_vis_actions)
-	assert len(df.current_vis) == 1
-	assert df.current_vis[0].mark == "scatter"
-	for attr in df.current_vis[0]._inferred_intent: assert attr.data_model == "measure"
-	for attr in df.current_vis[0]._inferred_intent: assert attr.data_type == "quantitative"
-
-	connection = psycopg2.connect("host=localhost dbname=adventureworks user=postgres password=lux")
-	sql_df = pd.DataFrame()
-	sql_df.set_SQL_connection(connection, "car")
-	sql_df.set_intent([lux.Clause(attribute ="milespergal"), lux.Clause(attribute ="weight")])
-	test_recs(sql_df, one_vis_actions)
-	assert len(sql_df.current_vis) == 1
-	assert sql_df.current_vis[0].mark == "scatter"
-	for attr in sql_df.current_vis[0]._inferred_intent: assert attr.data_model == "measure"
-	for attr in sql_df.current_vis[0]._inferred_intent: assert attr.data_type == "quantitative"
-	
-=======
     one_vis_actions = ["Enhance", "Filter", "Generalize"]
     df = pd.read_csv("lux/data/car.csv")
     df.set_intent([lux.Clause(attribute="MilesPerGal"), lux.Clause(attribute="Weight")])
@@ -78,7 +57,17 @@
     for attr in df.current_vis[0]._inferred_intent:
         assert attr.data_type == "quantitative"
 
->>>>>>> cb4c90fa
+    connection = psycopg2.connect("host=localhost dbname=adventureworks user=postgres password=lux")
+	sql_df = pd.DataFrame()
+	sql_df.set_SQL_connection(connection, "car")
+	sql_df.set_intent([lux.Clause(attribute ="milespergal"), lux.Clause(attribute ="weight")])
+	test_recs(sql_df, one_vis_actions)
+	assert len(sql_df.current_vis) == 1
+	assert sql_df.current_vis[0].mark == "scatter"
+	for attr in sql_df.current_vis[0]._inferred_intent: 
+		assert attr.data_model == "measure"
+	for attr in sql_df.current_vis[0]._inferred_intent: 
+		assert attr.data_type == "quantitative"
 
 # def test_underspecified_vis_collection(test_recs):
 # 	multiple_vis_actions = ["Current viss"]
@@ -149,8 +138,6 @@
     vlst = VisList([lux.Clause("Origin=?"), lux.Clause("MilesPerGal")], df)
     assert len(vlst) == 3
 
-
-<<<<<<< HEAD
 	df = pd.read_csv("lux/data/car.csv")
 	vlst = VisList([lux.Clause("Origin=?"), lux.Clause("MilesPerGal")],df)
 	assert len(vlst) == 3
@@ -167,8 +154,6 @@
 	vlst = VisList([lux.Clause("origin=?"), lux.Clause("milespergal")],sql_df)
 	assert len(vlst) == 3
 
-=======
->>>>>>> cb4c90fa
 def test_underspecified_vis_collection_zval():
     # check if the number of charts is correct
     df = pd.read_csv("lux/data/car.csv")
@@ -186,19 +171,17 @@
     # vlst = VisList([lux.Clause(attribute = ["Origin","Cylinders"], filter_op="=",value="?"),lux.Clause(attribute = ["Horsepower"]),lux.Clause(attribute = "Weight")],df)
     # assert len(vlst) == 8
 
-<<<<<<< HEAD
-	connection = psycopg2.connect("host=localhost dbname=adventureworks user=postgres password=lux")
-	sql_df = pd.DataFrame()
-	sql_df.set_SQL_connection(connection, "car")
-	vlst = VisList([lux.Clause(attribute ="origin", filter_op="=", value="?"), lux.Clause(attribute ="milespergal")],sql_df)
+	connection = psycopg2.connect("host=localhost dbname=adventureworks user=postgres password=lux")
+	sql_df = pd.DataFrame()
+	sql_df.set_SQL_connection(connection, "car")
+	vlst = VisList(
+		[
+			lux.Clause(attribute ="origin", filter_op="=", value="?"), 
+			lux.Clause(attribute ="milespergal")
+		],
+		sql_df
+	)
 	assert len(vlst) == 3
-
-	#does not work
-	# df = pd.read_csv("lux/data/car.csv")
-	# vlst = VisList([lux.Clause(attribute = ["Origin","Cylinders"], filter_op="=",value="?"),lux.Clause(attribute = ["Horsepower"]),lux.Clause(attribute = "Weight")],df)
-	# assert len(vlst) == 8
-=======
->>>>>>> cb4c90fa
 
 def test_sort_bar():
     from lux.processor.Compiler import Compiler
@@ -333,8 +316,6 @@
             ]
         )
 
-
-<<<<<<< HEAD
 	connection = psycopg2.connect("host=localhost dbname=adventureworks user=postgres password=lux")
 	sql_df = pd.DataFrame()
 	sql_df.set_SQL_connection(connection, "car")
@@ -386,8 +367,6 @@
 		# Should throw error because there should not be columns with the same channel specified
 		sql_df.set_intent([lux.Clause(attribute="milespergal", channel="x"), lux.Clause(attribute="weight", channel="x")])
 	
-=======
->>>>>>> cb4c90fa
 def test_autoencoding_histogram():
     # No channel specified
     df = pd.read_csv("lux/data/car.csv")
