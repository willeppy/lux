--- conflicted
+++ resolved
@@ -56,11 +56,7 @@
     ]
 
     cv = CustomVis(intent, v, df)
-<<<<<<< HEAD
     cv.mark = "bar"
-=======
-
->>>>>>> b3c7bcf4
     return cv
 
 
@@ -92,21 +88,11 @@
         )
 
         v = b + err
-<<<<<<< HEAD
         intent = [lux.Clause(c_m, data_type="quantitative", data_model="measure"),
                   lux.Clause(index_col, data_type="nominal", data_model="dimension")]
         cv = CustomVis(intent, v, tog)
         cv.mark = "bar"
         vl.append(cv)
-=======
-        intent = [
-            lux.Clause(c_m, data_type="quantitative", data_model="measure"),
-            lux.Clause(index_col, data_type="nominal", data_model="dimension"),
-        ]
-
-        vl.append(CustomVis(intent, v, tog))
-
->>>>>>> b3c7bcf4
     return vl
 
 
@@ -144,11 +130,7 @@
     ]
 
     cv = CustomVis(intent, v, tog)
-<<<<<<< HEAD
     cv.mark = "bar"
-=======
-
->>>>>>> b3c7bcf4
     return cv
 
 
