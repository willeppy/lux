--- conflicted
+++ resolved
@@ -35,11 +35,8 @@
         self._sort = "descending"
         self._pandas_fallback = True
         self._interestingness_fallback = True
-<<<<<<< HEAD
         self._code_tracker = CodeTracker()
-=======
         self.heatmap_bin_size = 40
->>>>>>> a5c61e30
 
     @property
     def topk(self):
