--- conflicted
+++ resolved
@@ -103,10 +103,7 @@
     args: Any
             any additional arguments the function may require
     """
-<<<<<<< HEAD
-=======
-    name = name.lower()
->>>>>>> bb774232
+
     if action:
         is_callable(action)
 
@@ -127,10 +124,7 @@
     name : str
             the name of the action to remove
     """
-<<<<<<< HEAD
-=======
-    name = name.lower()
->>>>>>> bb774232
+
     if name not in _registered_actions:
         raise ValueError(f"Option '{name}' has not been registered")
 
@@ -159,13 +153,11 @@
 class Config:
     def __init__(self):
         self._default_display = "pandas"
-<<<<<<< HEAD
         self.renderer = "altair"
         self.plot_config = None
         self.SQLconnection = ""
         self.executor = None
-=======
->>>>>>> bb774232
+
 
     @property
     def default_display(self):
@@ -190,7 +182,6 @@
                 stacklevel=2,
             )
 
-<<<<<<< HEAD
     def set_SQL_connection(self, connection):
         from lux.executor.SQLExecutor import SQLExecutor
         from lux.executor.PandasExecutor import PandasExecutor
@@ -215,8 +206,4 @@
 
 
 def warning_format(message, category, filename, lineno, file=None, line=None):
-    return "%s:%s: %s:%s\n" % (filename, lineno, category.__name__, message)
-=======
-
-config = Config()
->>>>>>> bb774232
+    return "%s:%s: %s:%s\n" % (filename, lineno, category.__name__, message)