--- conflicted
+++ resolved
@@ -357,15 +357,8 @@
 
             self.SQLconnection = ""
             self.executor = PandasExecutor()
-<<<<<<< HEAD
-    
-    # @property
-    # def code_tracker(self):
-    #     return self._code_tracker
-=======
         else:
             raise ValueError("Executor type must be either 'Pandas' or 'SQL'")
->>>>>>> e3a283cd
 
 
 def warning_format(message, category, filename, lineno, file=None, line=None):
