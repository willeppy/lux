#  Copyright 2019-2020 The Lux Authors.
#
#  Licensed under the Apache License, Version 2.0 (the "License");
#  you may not use this file except in compliance with the License.
#  You may obtain a copy of the License at
#
#      http://www.apache.org/licenses/LICENSE-2.0
#
#  Unless required by applicable law or agreed to in writing, software
#  distributed under the License is distributed on an "AS IS" BASIS,
#  WITHOUT WARRANTIES OR CONDITIONS OF ANY KIND, either express or implied.
#  See the License for the specific language governing permissions and
#  limitations under the License.

# from ..luxDataFrame.LuxDataframe import LuxDataFrame
from lux.core.frame import LuxDataFrame
from lux.vis.Clause import Clause
from typing import List
from lux.utils.date_utils import is_datetime_series, is_datetime_string
import warnings
import pandas as pd


class Validator:
    """
    Contains methods for validating lux.Clause objects in the intent.
    """

    def __init__(self):
        self.name = "Validator"

    def __repr__(self):
        return f"<Validator>"

    @staticmethod
    def validate_intent(intent: List[Clause], ldf: LuxDataFrame) -> None:
        """
        Validates input specifications from the user to find inconsistencies and errors.

        Parameters
        ----------
        ldf : lux.core.frame
                LuxDataFrame with underspecified intent.

        Returns
        -------
        None

        Raises
        ------
        ValueError
                Ensures input intent are consistent with DataFrame content.

        """

        def validate_clause(clause):
            warn_msg = ""
            if not (
                (clause.attribute and clause.attribute == "?") or (clause.value and clause.value == "?")
            ):
                if isinstance(clause.attribute, list):
                    for attr in clause.attribute:
                        if attr not in list(ldf.columns):
                            warn_msg = (
                                f"\n- The input attribute '{attr}' does not exist in the DataFrame."
                            )
                else:
                    if clause.attribute != "Record":
                        # we don't value check datetime since datetime can take filter values that don't exactly match the exact TimeStamp representation
                        if clause.attribute and not is_datetime_string(clause.attribute):
                            if not clause.attribute in list(ldf.columns):
<<<<<<< HEAD
                                warnings.warn(
                                    f"The input attribute '{clause.attribute}' does not exist in the DataFrame."
                                )
                        if (
                            clause.value
                            and clause.attribute
                            and clause.filter_op == "="
                        ):
                            series = pd.Series(ldf.unique_values[clause.attribute])
=======
                                search_val = clause.attribute
                                match_attr = False
                                for attr, val_list in ldf.unique_values.items():
                                    if search_val in val_list:
                                        match_attr = attr
                                if match_attr:
                                    warn_msg = f"\n- The input '{search_val}' looks like a value that belongs to the '{match_attr}' attribute. \n  Please specify the value fully, as something like {match_attr}={search_val}."
                                else:
                                    warn_msg = f"\n- The input attribute '{clause.attribute}' does not exist in the DataFrame. \n  Please check your input intent for typos."
                        if clause.value and clause.attribute and clause.filter_op == "=":
                            series = ldf[clause.attribute]
>>>>>>> 21e20cf6
                            if not is_datetime_series(series):
                                if isinstance(clause.value, list):
                                    vals = clause.value
                                else:
                                    vals = [clause.value]
                                for val in vals:
                                    if val not in series.values:
                                        warn_msg = f"\n- The input value '{val}' does not exist for the attribute '{clause.attribute}' for the DataFrame."
            return warn_msg

        warn_msg = ""
        for clause in intent:
            if type(clause) is list:
                for s in clause:
                    warn_msg += validate_clause(s)
            else:
                warn_msg += validate_clause(clause)
        if warn_msg != "":
            warnings.warn(
                "\nThe following issues are ecountered when validating the parsed intent:" + warn_msg,
                stacklevel=2,
            )<|MERGE_RESOLUTION|>--- conflicted
+++ resolved
@@ -69,17 +69,6 @@
                         # we don't value check datetime since datetime can take filter values that don't exactly match the exact TimeStamp representation
                         if clause.attribute and not is_datetime_string(clause.attribute):
                             if not clause.attribute in list(ldf.columns):
-<<<<<<< HEAD
-                                warnings.warn(
-                                    f"The input attribute '{clause.attribute}' does not exist in the DataFrame."
-                                )
-                        if (
-                            clause.value
-                            and clause.attribute
-                            and clause.filter_op == "="
-                        ):
-                            series = pd.Series(ldf.unique_values[clause.attribute])
-=======
                                 search_val = clause.attribute
                                 match_attr = False
                                 for attr, val_list in ldf.unique_values.items():
@@ -90,8 +79,7 @@
                                 else:
                                     warn_msg = f"\n- The input attribute '{clause.attribute}' does not exist in the DataFrame. \n  Please check your input intent for typos."
                         if clause.value and clause.attribute and clause.filter_op == "=":
-                            series = ldf[clause.attribute]
->>>>>>> 21e20cf6
+                            series = pd.Series(ldf.unique_values[clause.attribute])
                             if not is_datetime_series(series):
                                 if isinstance(clause.value, list):
                                     vals = clause.value
