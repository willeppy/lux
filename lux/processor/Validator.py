--- conflicted
+++ resolved
@@ -120,24 +120,13 @@
                     warn_msg += warn_msg_new
                     first_mark_type = mark_type
             else:
-<<<<<<< HEAD
                 warn_msg_new, mark_type = validate_clause(clause, first_mark_type)
                 warn_msg += warn_msg_new
                 first_mark_type = mark_type
-        if warn_msg != "":
+        if warn_msg != "" and not suppress_warning:
 
-            raise ValueError("\nThe following issues are ecountered when validating the parsed intent:" + warn_msg)
-            # warnings.warn(
-            #     "\nThe following issues are ecountered when validating the parsed intent:" + warn_msg,
-            #     stacklevel=2,
-            # )
-=======
-                warn_msg += validate_clause(clause)
-        if warn_msg != "" and not suppress_warning:
             warnings.warn(
                 "\nThe following issues are ecountered when validating the parsed intent:" + warn_msg,
                 stacklevel=2,
             )
-
         return warn_msg == ""
->>>>>>> e3a283cd
