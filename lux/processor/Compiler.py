#  Copyright 2019-2020 The Lux Authors.
#
#  Licensed under the Apache License, Version 2.0 (the "License");
#  you may not use this file except in compliance with the License.
#  You may obtain a copy of the License at
#
#      http://www.apache.org/licenses/LICENSE-2.0
#
#  Unless required by applicable law or agreed to in writing, software
#  distributed under the License is distributed on an "AS IS" BASIS,
#  WITHOUT WARRANTIES OR CONDITIONS OF ANY KIND, either express or implied.
#  See the License for the specific language governing permissions and
#  limitations under the License.

from lux.vis import Clause
from typing import List, Dict, Union
from lux.vis.Vis import Vis
from lux.core.frame import LuxDataFrame
from lux.vis.VisList import VisList
from lux.utils import date_utils
import pandas as pd
import numpy as np
import warnings
import lux



class Compiler:
    """
    Given a intent with underspecified inputs, compile the intent into fully specified visualizations for visualization.
    """

    def __init__(self):
        self.name = "Compiler"
<<<<<<< HEAD
        warnings.formatwarning = lux.warning_format
=======
>>>>>>> bb774232

    def __repr__(self):
        return f"<Compiler>"

    @staticmethod
<<<<<<< HEAD
    def compile_vis(ldf: LuxDataFrame, vis: Vis) -> Vis:
        """
        Root method for compiling visualizations

        Parameters
        ----------
        ldf : LuxDataFrame
        vis : Vis

        Returns
        -------
        Vis
            Compiled Vis object
        """
        if vis:
            # autofill data type/model information
            Compiler.populate_data_type_model(ldf, [vis])
            # remove invalid visualizations from collection
            Compiler.remove_all_invalid([vis])
            # autofill viz related information
            Compiler.determine_encoding(ldf, vis)
            ldf._compiled = True
            return vis
=======
    def compile_vis(ldf: LuxDataFrame, vis: Vis) -> VisList:
        if vis:
            # autofill data type/model information
            vis_collection = Compiler.populate_data_type_model(ldf, [vis])
            # remove invalid visualizations from collection
            vis_collection = Compiler.remove_all_invalid(vis_collection)
            for vis in vis_collection:
                # autofill viz related information
                Compiler.determine_encoding(ldf, vis)
            ldf._compiled = True
            return vis_collection
>>>>>>> bb774232

    @staticmethod
    def compile_intent(ldf: LuxDataFrame, _inferred_intent: List[Clause]) -> VisList:
        """
        Compiles input specifications in the intent of the ldf into a collection of lux.vis objects for visualization.
        1) Enumerate a collection of visualizations interested by the user to generate a vis list
        2) Expand underspecified specifications(lux.Clause) for each of the generated visualizations.
        3) Determine encoding properties for each vis

        Parameters
        ----------
        ldf : lux.core.frame
                LuxDataFrame with underspecified intent.
        vis_collection : list[lux.vis.Vis]
                empty list that will be populated with specified lux.Vis objects.

        Returns
        -------
        vis_collection: list[lux.Vis]
                vis list with compiled lux.Vis objects.
        """
        if _inferred_intent:
            vis_collection = Compiler.enumerate_collection(_inferred_intent, ldf)
            # autofill data type/model information
<<<<<<< HEAD
            Compiler.populate_data_type_model(ldf, vis_collection)
=======
            vis_collection = Compiler.populate_data_type_model(ldf, vis_collection)
>>>>>>> bb774232
            # remove invalid visualizations from collection
            if len(vis_collection) >= 1:
                vis_collection = Compiler.remove_all_invalid(vis_collection)
            for vis in vis_collection:
                # autofill viz related information
                Compiler.determine_encoding(ldf, vis)
            ldf._compiled = True
            return vis_collection

    @staticmethod
    def enumerate_collection(_inferred_intent: List[Clause], ldf: LuxDataFrame) -> VisList:
        """
        Given specifications that have been expanded thorught populateOptions,
        recursively iterate over the resulting list combinations to generate a vis list.

        Parameters
        ----------
        ldf : lux.core.frame
                LuxDataFrame with underspecified intent.

        Returns
        -------
        VisList: list[lux.Vis]
                vis list with compiled lux.Vis objects.
        """
        import copy

        intent = Compiler.populate_wildcard_options(_inferred_intent, ldf)
        attributes = intent["attributes"]
        filters = intent["filters"]
        if len(attributes) == 0 and len(filters) > 0:
            return []

        collection = []

        # TODO: generate combinations of column attributes recursively by continuing to accumulate attributes for len(colAtrr) times
        def combine(col_attrs, accum):
            last = len(col_attrs) == 1
            n = len(col_attrs[0])
            for i in range(n):
                column_list = copy.deepcopy(accum + [col_attrs[0][i]])
                if last:
                    # if we have filters, generate combinations for each row.
                    if len(filters) > 0:
                        for row in filters:
                            _inferred_intent = copy.deepcopy(column_list + [row])
                            vis = Vis(_inferred_intent)
                            collection.append(vis)
                    else:
                        vis = Vis(column_list)
                        collection.append(vis)
                else:
                    combine(col_attrs[1:], column_list)

        combine(attributes, [])
        return VisList(collection)

    @staticmethod
<<<<<<< HEAD
    def populate_data_type_model(ldf, vlist):
=======
    def populate_data_type_model(ldf, vis_collection) -> VisList:
>>>>>>> bb774232
        """
        Given a underspecified Clause, populate the data_type and data_model information accordingly

        Parameters
        ----------
        ldf : lux.core.frame
                LuxDataFrame with underspecified intent

        vis_collection : list[lux.vis.Vis]
                List of lux.Vis objects that will have their underspecified Clause details filled out.
<<<<<<< HEAD
        """
        # TODO: copy might not be neccesary
        from lux.utils.date_utils import is_datetime_string

=======
        Returns
        -------
        vlist: VisList
                vis list with compiled lux.Vis objects.
        """
        # TODO: copy might not be neccesary
        from lux.utils.date_utils import is_datetime_string
        import copy

        vlist = copy.deepcopy(vis_collection)  # Preserve the original dobj
>>>>>>> bb774232
        for vis in vlist:
            for clause in vis._inferred_intent:
                if clause.description == "?":
                    clause.description = ""
                # TODO: Note that "and not is_datetime_string(clause.attribute))" is a temporary hack and breaks the `test_row_column_group` example
                # and not is_datetime_string(clause.attribute):
                if clause.attribute != "" and clause.attribute != "Record":
                    if clause.data_type == "":
                        clause.data_type = ldf.data_type_lookup[clause.attribute]
                    if clause.data_type == "id":
                        clause.data_type = "nominal"
                    if clause.data_model == "":
                        clause.data_model = ldf.data_model_lookup[clause.attribute]
                if clause.value != "":
                    # If user provided title for Vis, then don't override.
                    if vis.title == "":
                        if isinstance(clause.value, np.datetime64):
                            chart_title = date_utils.date_formatter(clause.value, ldf)
                        else:
                            chart_title = clause.value
                        vis.title = f"{clause.attribute} {clause.filter_op} {chart_title}"
<<<<<<< HEAD
=======
        return vlist
>>>>>>> bb774232

    @staticmethod
    def remove_all_invalid(vis_collection: VisList) -> VisList:
        """
        Given an expanded vis list, remove all visualizations that are invalid.
        Currently, the invalid visualizations are ones that contain two of the same attribute, no more than two temporal attributes, or overlapping attributes (same filter attribute and visualized attribute).
        Parameters
        ----------
        vis_collection : list[lux.vis.Vis]
                empty list that will be populated with specified lux.Vis objects.
        Returns
        -------
        lux.vis.VisList
                vis list with compiled lux.Vis objects.
        """
        new_vc = []
        for vis in vis_collection:
            num_temporal_specs = 0
            attribute_set = set()
            for clause in vis._inferred_intent:
                attribute_set.add(clause.attribute)
                if clause.data_type == "temporal":
                    num_temporal_specs += 1
            all_distinct_specs = 0 == len(vis._inferred_intent) - len(attribute_set)
            if num_temporal_specs < 2 and all_distinct_specs:
                new_vc.append(vis)
            # else:
            # 	warnings.warn("\nThere is more than one duplicate attribute specified in the intent.\nPlease check your intent specification again.")

        return VisList(new_vc)

    @staticmethod
    def determine_encoding(ldf: LuxDataFrame, vis: Vis):
        """
        Populates Vis with the appropriate mark type and channel information based on ShowMe logic
        Currently support up to 3 dimensions or measures

        Parameters
        ----------
        ldf : lux.core.frame
                LuxDataFrame with underspecified intent
        vis : lux.vis.Vis

        Returns
        -------
        None

        Notes
        -----
        Implementing automatic encoding from Tableau's VizQL
        Mackinlay, J. D., Hanrahan, P., & Stolte, C. (2007).
        Show Me: Automatic presentation for visual analysis.
        IEEE Transactions on Visualization and Computer Graphics, 13(6), 1137–1144.
        https://doi.org/10.1109/TVCG.2007.70594
        """
        # Count number of measures and dimensions
        ndim = 0
        nmsr = 0
        filters = []
        for clause in vis._inferred_intent:
            if clause.value == "":
                if clause.data_model == "dimension":
                    ndim += 1
                elif clause.data_model == "measure" and clause.attribute != "Record":
                    nmsr += 1
            else:  # preserve to add back to _inferred_intent later
                filters.append(clause)
        # Helper function (TODO: Move this into utils)
        def line_or_bar(ldf, dimension: Clause, measure: Clause):
            dim_type = dimension.data_type
            # If no aggregation function is specified, then default as average
            if measure.aggregation == "":
                measure.set_aggregation("mean")
            if dim_type == "temporal" or dim_type == "oridinal":
                return "line", {"x": dimension, "y": measure}
            else:  # unordered categorical
                # if cardinality large than 5 then sort bars
                if ldf.cardinality[dimension.attribute] > 5:
                    dimension.sort = "ascending"
                return "bar", {"x": measure, "y": dimension}

        # ShowMe logic + additional heuristics
        # count_col = Clause( attribute="count()", data_model="measure")
        count_col = Clause(
            attribute="Record",
            aggregation="count",
            data_model="measure",
            data_type="quantitative",
        )
        auto_channel = {}
        if ndim == 0 and nmsr == 1:
            # Histogram with Count
            measure = vis.get_attr_by_data_model("measure", exclude_record=True)[0]
            if len(vis.get_attr_by_attr_name("Record")) < 0:
                vis._inferred_intent.append(count_col)
            # If no bin specified, then default as 10
            if measure.bin_size == 0:
                measure.bin_size = 10
            auto_channel = {"x": measure, "y": count_col}
            vis._mark = "histogram"
        elif ndim == 1 and (nmsr == 0 or nmsr == 1):
            # Line or Bar Chart
            if nmsr == 0:
                vis._inferred_intent.append(count_col)
            dimension = vis.get_attr_by_data_model("dimension")[0]
            measure = vis.get_attr_by_data_model("measure")[0]
            vis._mark, auto_channel = line_or_bar(ldf, dimension, measure)
        elif ndim == 2 and (nmsr == 0 or nmsr == 1):
            # Line or Bar chart broken down by the dimension
            dimensions = vis.get_attr_by_data_model("dimension")
            d1 = dimensions[0]
            d2 = dimensions[1]
            if ldf.cardinality[d1.attribute] < ldf.cardinality[d2.attribute]:
                # d1.channel = "color"
                vis.remove_column_from_spec(d1.attribute)
                dimension = d2
                color_attr = d1
            else:
                # if same attribute then remove_column_from_spec will remove both dims, we only want to remove one
                if d1.attribute == d2.attribute:
                    vis._inferred_intent.pop(0)
                else:
                    vis.remove_column_from_spec(d2.attribute)
                dimension = d1
                color_attr = d2
            # Colored Bar/Line chart with Count as default measure
            if not ldf.pre_aggregated:
                if nmsr == 0 and not ldf.pre_aggregated:
                    vis._inferred_intent.append(count_col)
                measure = vis.get_attr_by_data_model("measure")[0]
                vis._mark, auto_channel = line_or_bar(ldf, dimension, measure)
                auto_channel["color"] = color_attr
        elif ndim == 0 and nmsr == 2:
            # Scatterplot
            vis._mark = "scatter"
            vis._inferred_intent[0].set_aggregation(None)
            vis._inferred_intent[1].set_aggregation(None)
            auto_channel = {"x": vis._inferred_intent[0], "y": vis._inferred_intent[1]}
        elif ndim == 1 and nmsr == 2:
            # Scatterplot broken down by the dimension
            measure = vis.get_attr_by_data_model("measure")
            m1 = measure[0]
            m2 = measure[1]

            vis._inferred_intent[0].set_aggregation(None)
            vis._inferred_intent[1].set_aggregation(None)

            color_attr = vis.get_attr_by_data_model("dimension")[0]
            vis.remove_column_from_spec(color_attr)
            vis._mark = "scatter"
            auto_channel = {"x": m1, "y": m2, "color": color_attr}
        elif ndim == 0 and nmsr == 3:
            # Scatterplot with color
            vis._mark = "scatter"
            auto_channel = {
                "x": vis._inferred_intent[0],
                "y": vis._inferred_intent[1],
                "color": vis._inferred_intent[2],
            }
        relevant_attributes = [auto_channel[channel].attribute for channel in auto_channel]
        relevant_min_max = dict(
            (attr, ldf._min_max[attr])
            for attr in relevant_attributes
            if attr != "Record" and attr in ldf._min_max
        )
        vis._min_max = relevant_min_max
        if auto_channel != {}:
            vis = Compiler.enforce_specified_channel(vis, auto_channel)
            vis._inferred_intent.extend(filters)  # add back the preserved filters

    @staticmethod
    def enforce_specified_channel(vis: Vis, auto_channel: Dict[str, str]):
        """
        Enforces that the channels specified in the Vis by users overrides the showMe autoChannels.

        Parameters
        ----------
        vis : lux.vis.Vis
                Input Vis without channel specification.
        auto_channel : Dict[str,str]
                Key-value pair in the form [channel: attributeName] specifying the showMe recommended channel location.

        Returns
        -------
        vis : lux.vis.Vis
                Vis with channel specification combining both original and auto_channel specification.

        Raises
        ------
        ValueError
                Ensures no more than one attribute is placed in the same channel.
        """
        # result of enforcing specified channel will be stored in result_dict
        result_dict = {}
        # specified_dict={"x":[],"y":[list of Dobj with y specified as channel]}
        specified_dict = {}
        # create a dictionary of specified channels in the given dobj
        for val in auto_channel.keys():
            specified_dict[val] = vis.get_attr_by_channel(val)
            result_dict[val] = ""
        # for every element, replace with what's in specified_dict if specified
        for sVal, sAttr in specified_dict.items():
            if len(sAttr) == 1:  # if specified in dobj
                # remove the specified channel from auto_channel (matching by value, since channel key may not be same)
                for i in list(auto_channel.keys()):
                    # need to ensure that the channel is the same (edge case when duplicate Cols with same attribute name)
                    if (
                        auto_channel[i].attribute == sAttr[0].attribute
                        and auto_channel[i].channel == sVal
                    ):
                        auto_channel.pop(i)
                        break
                sAttr[0].channel = sVal
                result_dict[sVal] = sAttr[0]
            elif len(sAttr) > 1:
                raise ValueError(
                    "There should not be more than one attribute specified in the same channel."
                )
        # For the leftover channels that are still unspecified in result_dict,
        # and the leftovers in the auto_channel specification,
        # step through them together and fill it automatically.
        leftover_channels = list(filter(lambda x: result_dict[x] == "", result_dict))
        for leftover_channel, leftover_encoding in zip(leftover_channels, auto_channel.values()):
            leftover_encoding.channel = leftover_channel
            result_dict[leftover_channel] = leftover_encoding
        vis._inferred_intent = list(result_dict.values())
        return vis

    @staticmethod
    # def populate_wildcard_options(ldf: LuxDataFrame) -> dict:
    def populate_wildcard_options(_inferred_intent: List[Clause], ldf: LuxDataFrame) -> dict:
        """
        Given wildcards and constraints in the LuxDataFrame's intent,
        return the list of available values that satisfies the data_type or data_model constraints.

        Parameters
        ----------
        ldf : LuxDataFrame
                LuxDataFrame with row or attributes populated with available wildcard options.

        Returns
        -------
        intent: Dict[str,list]
                a dictionary that holds the attributes and filters generated from wildcards and constraints.
        """
        import copy
        from lux.utils.utils import convert_to_list

        intent = {"attributes": [], "filters": []}
        for clause in _inferred_intent:
            spec_options = []
            if clause.value == "":  # attribute
                if clause.attribute == "?":
                    options = set(list(ldf.columns))  # all attributes
                    if clause.data_type != "":
                        options = options.intersection(set(ldf.data_type[clause.data_type]))
                    if clause.data_model != "":
                        options = options.intersection(set(ldf.data_model[clause.data_model]))
                    options = list(options)
                else:
                    options = convert_to_list(clause.attribute)
                for optStr in options:
                    if str(optStr) not in clause.exclude:
                        spec_copy = copy.copy(clause)
                        spec_copy.attribute = optStr
                        spec_options.append(spec_copy)
                intent["attributes"].append(spec_options)
            else:  # filters
                attr_lst = convert_to_list(clause.attribute)
                for attr in attr_lst:
                    options = []
                    if clause.value == "?":
                        options = ldf.unique_values[attr]
                        specInd = _inferred_intent.index(clause)
                        _inferred_intent[specInd] = Clause(
                            attribute=clause.attribute,
                            filter_op="=",
                            value=list(options),
                        )
                    else:
                        options.extend(convert_to_list(clause.value))
                    for optStr in options:
                        if str(optStr) not in clause.exclude:
                            spec_copy = copy.copy(clause)
                            spec_copy.attribute = attr
                            spec_copy.value = optStr
                            spec_options.append(spec_copy)
                intent["filters"].extend(spec_options)

        return intent<|MERGE_RESOLUTION|>--- conflicted
+++ resolved
@@ -32,16 +32,12 @@
 
     def __init__(self):
         self.name = "Compiler"
-<<<<<<< HEAD
         warnings.formatwarning = lux.warning_format
-=======
->>>>>>> bb774232
 
     def __repr__(self):
         return f"<Compiler>"
 
     @staticmethod
-<<<<<<< HEAD
     def compile_vis(ldf: LuxDataFrame, vis: Vis) -> Vis:
         """
         Root method for compiling visualizations
@@ -65,19 +61,6 @@
             Compiler.determine_encoding(ldf, vis)
             ldf._compiled = True
             return vis
-=======
-    def compile_vis(ldf: LuxDataFrame, vis: Vis) -> VisList:
-        if vis:
-            # autofill data type/model information
-            vis_collection = Compiler.populate_data_type_model(ldf, [vis])
-            # remove invalid visualizations from collection
-            vis_collection = Compiler.remove_all_invalid(vis_collection)
-            for vis in vis_collection:
-                # autofill viz related information
-                Compiler.determine_encoding(ldf, vis)
-            ldf._compiled = True
-            return vis_collection
->>>>>>> bb774232
 
     @staticmethod
     def compile_intent(ldf: LuxDataFrame, _inferred_intent: List[Clause]) -> VisList:
@@ -102,11 +85,7 @@
         if _inferred_intent:
             vis_collection = Compiler.enumerate_collection(_inferred_intent, ldf)
             # autofill data type/model information
-<<<<<<< HEAD
             Compiler.populate_data_type_model(ldf, vis_collection)
-=======
-            vis_collection = Compiler.populate_data_type_model(ldf, vis_collection)
->>>>>>> bb774232
             # remove invalid visualizations from collection
             if len(vis_collection) >= 1:
                 vis_collection = Compiler.remove_all_invalid(vis_collection)
@@ -165,11 +144,7 @@
         return VisList(collection)
 
     @staticmethod
-<<<<<<< HEAD
     def populate_data_type_model(ldf, vlist):
-=======
-    def populate_data_type_model(ldf, vis_collection) -> VisList:
->>>>>>> bb774232
         """
         Given a underspecified Clause, populate the data_type and data_model information accordingly
 
@@ -180,23 +155,10 @@
 
         vis_collection : list[lux.vis.Vis]
                 List of lux.Vis objects that will have their underspecified Clause details filled out.
-<<<<<<< HEAD
         """
         # TODO: copy might not be neccesary
         from lux.utils.date_utils import is_datetime_string
 
-=======
-        Returns
-        -------
-        vlist: VisList
-                vis list with compiled lux.Vis objects.
-        """
-        # TODO: copy might not be neccesary
-        from lux.utils.date_utils import is_datetime_string
-        import copy
-
-        vlist = copy.deepcopy(vis_collection)  # Preserve the original dobj
->>>>>>> bb774232
         for vis in vlist:
             for clause in vis._inferred_intent:
                 if clause.description == "?":
@@ -218,10 +180,6 @@
                         else:
                             chart_title = clause.value
                         vis.title = f"{clause.attribute} {clause.filter_op} {chart_title}"
-<<<<<<< HEAD
-=======
-        return vlist
->>>>>>> bb774232
 
     @staticmethod
     def remove_all_invalid(vis_collection: VisList) -> VisList:
