#  Copyright 2019-2020 The Lux Authors.
#
#  Licensed under the Apache License, Version 2.0 (the "License");
#  you may not use this file except in compliance with the License.
#  You may obtain a copy of the License at
#
#      http://www.apache.org/licenses/LICENSE-2.0
#
#  Unless required by applicable law or agreed to in writing, software
#  distributed under the License is distributed on an "AS IS" BASIS,
#  WITHOUT WARRANTIES OR CONDITIONS OF ANY KIND, either express or implied.
#  See the License for the specific language governing permissions and
#  limitations under the License.

import pandas as pd
from lux.vis.VisList import VisList
from lux.vis.Vis import Vis
from lux.core.frame import LuxDataFrame
from lux.executor.Executor import Executor
from lux.utils import utils
from lux.utils.date_utils import is_datetime_series
from lux.utils.utils import check_import_lux_widget, check_if_id_like, is_numeric_nan_column
import warnings
import lux


class PandasExecutor(Executor):
    """
    Given a Vis objects with complete specifications, fetch and process data using Pandas dataframe operations.
    """

    def __init__(self):
        self.name = "PandasExecutor"
        warnings.formatwarning = lux.warning_format

    def __repr__(self):
        return f"<PandasExecutor>"

    @staticmethod
    def execute_sampling(ldf: LuxDataFrame):
<<<<<<< HEAD
        ldf.history.freeze()
        # General Sampling for entire dataframe
=======
        """
        Compute and cache a sample for the overall dataframe

        - When # of rows exceeds lux.config.sampling_start, take 75% df as sample
        - When # of rows exceeds lux.config.sampling_cap, cap the df at {lux.config.sampling_cap} rows

        lux.config.sampling_start = 100k rows
        lux.config.sampling_cap = 1M rows

        Parameters
        ----------
        ldf : LuxDataFrame
        """
>>>>>>> 65fa2341
        SAMPLE_FLAG = lux.config.sampling
        SAMPLE_START = lux.config.sampling_start
        SAMPLE_CAP = lux.config.sampling_cap
        SAMPLE_FRAC = 0.75

        if SAMPLE_FLAG and len(ldf) > SAMPLE_CAP:
            if ldf._sampled is None:  # memoize unfiltered sample df
                ldf._sampled = ldf.sample(n=SAMPLE_CAP, random_state=1)
            ldf._message.add_unique(
                f"Large dataframe detected: Lux is only visualizing a sample capped at {SAMPLE_CAP} rows.",
                priority=99,
            )
        elif SAMPLE_FLAG and len(ldf) > SAMPLE_START:
            if ldf._sampled is None:  # memoize unfiltered sample df
                ldf._sampled = ldf.sample(frac=SAMPLE_FRAC, random_state=1)
            ldf._message.add_unique(
                f"Large dataframe detected: Lux is visualizing a sample of {SAMPLE_FRAC}% of the dataframe ({len(ldf._sampled)} rows).",
                priority=99,
            )
        else:
            ldf._sampled = ldf
        ldf.history.unfreeze()

    @staticmethod
    def execute_approx_sample(ldf: LuxDataFrame):
        """
        Compute and cache an approximate sample of the overall dataframe
        for the purpose of early pruning of the visualization search space

        Parameters
        ----------
        ldf : LuxDataFrame
        """
        if ldf._approx_sample is None:
            if len(ldf._sampled) > lux.config.early_pruning_sample_start:
                ldf._approx_sample = ldf._sampled.sample(
                    n=lux.config.early_pruning_sample_cap, random_state=1
                )
            else:
                ldf._approx_sample = ldf._sampled

    @staticmethod
    def execute(vislist: VisList, ldf: LuxDataFrame, approx=False):
        """
        Given a VisList, fetch the data required to render the vis.
        1) Apply filters
        2) Retrieve relevant attribute
        3) Perform vis-related processing (aggregation, binning)
        4) return a DataFrame with relevant results

        Parameters
        ----------
        vislist: list[lux.Vis]
            vis list that contains lux.Vis objects for visualization.
        ldf : lux.core.frame
            LuxDataFrame with specified intent.

        Returns
        -------
        None
        """
        ldf.history.freeze()
        PandasExecutor.execute_sampling(ldf)
        for vis in vislist:
            # The vis data starts off being original or sampled dataframe
            vis._vis_data = ldf._sampled
            # Approximating vis for early pruning
            if approx:
                vis._original_df = vis._vis_data
                PandasExecutor.execute_approx_sample(ldf)
                vis._vis_data = ldf._approx_sample
                vis.approx = True
            filter_executed = PandasExecutor.execute_filter(vis)
            # Select relevant data based on attribute information
            attributes = set([])
            for clause in vis._inferred_intent:
                if clause.attribute != "Record":
                    attributes.add(clause.attribute)
            # TODO: Add some type of cap size on Nrows ?
            vis._vis_data = vis.data[list(attributes)]

            if vis.mark == "bar" or vis.mark == "line" or vis.mark == "geographical":
                PandasExecutor.execute_aggregate(vis, isFiltered=filter_executed)
            elif vis.mark == "histogram":
                PandasExecutor.execute_binning(ldf, vis)
<<<<<<< HEAD
            elif vis.mark == "scatter":
                HBIN_START = 5000
                if lux.config.heatmap and len(ldf) > HBIN_START:
                    vis._postbin = True
                    ldf._message.add_unique(
                        f"Large scatterplots detected: Lux is automatically binning scatterplots to heatmaps.",
                        priority=98,
                    )
                    # vis._mark = "heatmap"
                    # PandasExecutor.execute_2D_binning(vis) # Lazy Evaluation (Early pruning based on interestingness)
        ldf.history.unfreeze()
=======
            elif vis.mark == "heatmap":
                # Early pruning based on interestingness of scatterplots
                if approx:
                    vis._mark = "scatter"
                else:
                    vis._mark = "heatmap"
                    PandasExecutor.execute_2D_binning(vis)
            vis.data.clear_intent()  # Ensure that intent is not propogated to the vis data

>>>>>>> 65fa2341
    @staticmethod
    def execute_aggregate(vis: Vis, isFiltered=True):
        """
        Aggregate data points on an axis for bar or line charts

        Parameters
        ----------
        vis: lux.Vis
            lux.Vis object that represents a visualization
        ldf : lux.core.frame
            LuxDataFrame with specified intent.

        Returns
        -------
        None
        """
        import numpy as np

        x_attr = vis.get_attr_by_channel("x")[0]
        y_attr = vis.get_attr_by_channel("y")[0]
        has_color = False
        groupby_attr = ""
        measure_attr = ""
        attr_unique_vals = []
        if x_attr.aggregation is None or y_attr.aggregation is None:
            return
        if y_attr.aggregation != "":
            groupby_attr = x_attr
            measure_attr = y_attr
            agg_func = y_attr.aggregation
        if x_attr.aggregation != "":
            groupby_attr = y_attr
            measure_attr = x_attr
            agg_func = x_attr.aggregation
        if groupby_attr.attribute in vis.data.unique_values.keys():
            attr_unique_vals = vis.data.unique_values.get(groupby_attr.attribute)
        # checks if color is specified in the Vis
        if len(vis.get_attr_by_channel("color")) == 1:
            color_attr = vis.get_attr_by_channel("color")[0]
            color_attr_vals = vis.data.unique_values[color_attr.attribute]
            color_cardinality = len(color_attr_vals)
            # NOTE: might want to have a check somewhere to not use categorical variables with greater than some number of categories as a Color variable----------------
            has_color = True
        else:
            color_cardinality = 1
        if measure_attr != "":
            if measure_attr.attribute == "Record":
                # need to get the index name so that we can rename the index column to "Record"
                # if there is no index, default to "index"
                index_name = vis.data.index.name
                if index_name == None:
                    index_name = "index"

                vis._vis_data = vis.data.reset_index()
                # if color is specified, need to group by groupby_attr and color_attr

                if has_color:
                    vis._vis_data = (
                        vis.data.groupby(
                            [groupby_attr.attribute, color_attr.attribute], dropna=False, history=False
                        )
                        .count()
                        .reset_index()
                        .rename(columns={index_name: "Record"})
                    )
                    vis._vis_data = vis.data[[groupby_attr.attribute, color_attr.attribute, "Record"]]
                else:
                    vis._vis_data = (
                        vis.data.groupby(groupby_attr.attribute, dropna=False, history=False)
                        .count()
                        .reset_index()
                        .rename(columns={index_name: "Record"})
                    )
                    vis._vis_data = vis.data[[groupby_attr.attribute, "Record"]]
            else:
                # if color is specified, need to group by groupby_attr and color_attr
                if has_color:
                    groupby_result = vis.data.groupby(
                        [groupby_attr.attribute, color_attr.attribute], dropna=False, history=False
                    )
                else:
                    groupby_result = vis.data.groupby(
                        groupby_attr.attribute, dropna=False, history=False
                    )
                groupby_result = groupby_result.agg(agg_func)
                intermediate = groupby_result.reset_index()
                vis._vis_data = intermediate.__finalize__(vis.data)
            result_vals = list(vis.data[groupby_attr.attribute])
            # create existing group by attribute combinations if color is specified
            # this is needed to check what combinations of group_by_attr and color_attr values have a non-zero number of elements in them
            if has_color:
                res_color_combi_vals = []
                result_color_vals = list(vis.data[color_attr.attribute])
                for i in range(0, len(result_vals)):
                    res_color_combi_vals.append([result_vals[i], result_color_vals[i]])
            # For filtered aggregation that have missing groupby-attribute values, set these aggregated value as 0, since no datapoints
            if isFiltered or has_color and attr_unique_vals:
                N_unique_vals = len(attr_unique_vals)
                if len(result_vals) != N_unique_vals * color_cardinality:
                    columns = vis.data.columns
                    if has_color:
                        df = pd.DataFrame(
                            {
                                columns[0]: attr_unique_vals * color_cardinality,
                                columns[1]: pd.Series(color_attr_vals).repeat(N_unique_vals),
                            }
                        )
                        vis._vis_data = vis.data.merge(
                            df,
                            on=[columns[0], columns[1]],
                            how="right",
                            suffixes=["", "_right"],
                        )
                        for col in columns[2:]:
                            vis.data[col] = vis.data[col].fillna(0)  # Triggers __setitem__
                        assert len(list(vis.data[groupby_attr.attribute])) == N_unique_vals * len(
                            color_attr_vals
                        ), f"Aggregated data missing values compared to original range of values of `{groupby_attr.attribute, color_attr.attribute}`."

                        # Keep only the three relevant columns not the *_right columns resulting from merge
                        vis._vis_data = vis.data.iloc[:, :3]

                    else:
                        df = pd.DataFrame({columns[0]: attr_unique_vals})

                        vis._vis_data = vis.data.merge(
                            df, on=columns[0], how="right", suffixes=["", "_right"]
                        )

                        for col in columns[1:]:
                            vis.data[col] = vis.data[col].fillna(0)
                        assert (
                            len(list(vis.data[groupby_attr.attribute])) == N_unique_vals
                        ), f"Aggregated data missing values compared to original range of values of `{groupby_attr.attribute}`."

            vis._vis_data = vis._vis_data.dropna(subset=[measure_attr.attribute])
            try:
                vis._vis_data = vis._vis_data.sort_values(by=groupby_attr.attribute, ascending=True)
            except TypeError:
                warnings.warn(
                    f"\nLux detects that the attribute '{groupby_attr.attribute}' maybe contain mixed type."
                    + f"\nTo visualize this attribute, you may want to convert the '{groupby_attr.attribute}' into a uniform type as follows:"
                    + f"\n\tdf['{groupby_attr.attribute}'] = df['{groupby_attr.attribute}'].astype(str)"
                )
                vis._vis_data[groupby_attr.attribute] = vis._vis_data[groupby_attr.attribute].astype(str)
                vis._vis_data = vis._vis_data.sort_values(by=groupby_attr.attribute, ascending=True)
            vis._vis_data = vis._vis_data.reset_index()
            vis._vis_data = vis._vis_data.drop(columns="index")

    @staticmethod
    def execute_binning(ldf: LuxDataFrame, vis: Vis):
        """
        Binning of data points for generating histograms

        Parameters
        ----------
        vis: lux.Vis
            lux.Vis object that represents a visualization
        ldf : lux.core.frame
            LuxDataFrame with specified intent.

        Returns
        -------
        None
        """
        import numpy as np

        bin_attribute = list(filter(lambda x: x.bin_size != 0, vis._inferred_intent))[0]
        bin_attr = bin_attribute.attribute
        series = vis.data[bin_attr]

        if series.hasnans:
            ldf._message.add_unique(
                f"The column <code>{bin_attr}</code> contains missing values, not shown in the displayed histogram.",
                priority=100,
            )
            series = series.dropna()
        if pd.api.types.is_object_dtype(series):
            series = series.astype("float", errors="ignore")

        counts, bin_edges = np.histogram(series, bins=bin_attribute.bin_size)
        # bin_edges of size N+1, so need to compute bin_start as the bin location
        bin_start = bin_edges[0:-1]
        binned_result = np.array([bin_start, counts]).T
        vis._vis_data = pd.DataFrame(binned_result, columns=[bin_attr, "Number of Records"])

    @staticmethod
    def execute_filter(vis: Vis) -> bool:
        """
        Apply a Vis's filter to vis.data

        Parameters
        ----------
        vis : Vis

        Returns
        -------
        bool
            Boolean flag indicating if any filter was applied
        """
        assert (
            vis.data is not None
        ), "execute_filter assumes input vis.data is populated (if not, populate with LuxDataFrame values)"
        filters = utils.get_filter_specs(vis._inferred_intent)

        if filters:
            # TODO: Need to handle OR logic
            for filter in filters:
                vis._vis_data = PandasExecutor.apply_filter(
                    vis.data, filter.attribute, filter.filter_op, filter.value
                )
            return True
        else:
            return False

    @staticmethod
    def apply_filter(df: pd.DataFrame, attribute: str, op: str, val: object) -> pd.DataFrame:
        """
        Helper function for applying filter to a dataframe

        Parameters
        ----------
        df : pandas.DataFrame
            Dataframe to filter on
        attribute : str
            Filter attribute
        op : str
            Filter operation, '=', '<', '>', '<=', '>=', '!='
        val : object
            Filter value

        Returns
        -------
        df: pandas.DataFrame
            Dataframe resulting from the filter operation
        """
        # Handling NaN filter values
        if utils.like_nan(val):
            if op != "=" and op != "!=":
                warnings.warn("Filter on NaN must be used with equality operations (i.e., `=` or `!=`)")
            else:
                if op == "=":
                    return df[df[attribute].isna()]
                elif op == "!=":
                    return df[~df[attribute].isna()]
        # Applying filter in regular, non-NaN cases
        if op == "=":
            return df[df[attribute] == val]
        elif op == "<":
            return df[df[attribute] < val]
        elif op == ">":
            return df[df[attribute] > val]
        elif op == "<=":
            return df[df[attribute] <= val]
        elif op == ">=":
            return df[df[attribute] >= val]
        elif op == "!=":
            return df[df[attribute] != val]
        return df

    @staticmethod
    def execute_2D_binning(vis: Vis) -> None:
        """
        Apply 2D binning (heatmap) to vis.data

        Parameters
        ----------
        vis : Vis
        """
        pd.reset_option("mode.chained_assignment")
        with pd.option_context("mode.chained_assignment", None):
            x_attr = vis.get_attr_by_channel("x")[0].attribute
            y_attr = vis.get_attr_by_channel("y")[0].attribute

            vis._vis_data["xBin"] = pd.cut(vis._vis_data[x_attr], bins=lux.config.heatmap_bin_size)
            vis._vis_data["yBin"] = pd.cut(vis._vis_data[y_attr], bins=lux.config.heatmap_bin_size)

            color_attr = vis.get_attr_by_channel("color")
            if len(color_attr) > 0:
                color_attr = color_attr[0]
                groups = vis._vis_data.groupby(["xBin", "yBin"], history=False)[color_attr.attribute]
                if color_attr.data_type == "nominal":
                    # Compute mode and count. Mode aggregates each cell by taking the majority vote for the category variable. In cases where there is ties across categories, pick the first item (.iat[0])
                    result = groups.agg(
                        [
                            ("count", "count"),
                            (color_attr.attribute, lambda x: pd.Series.mode(x).iat[0]),
                        ]
                    ).reset_index()
                elif color_attr.data_type == "quantitative" or color_attr.data_type == "temporal":
                    # Compute the average of all values in the bin
                    result = groups.agg(
                        [("count", "count"), (color_attr.attribute, "mean")]
                    ).reset_index()
                result = result.dropna()
            else:
                groups = vis._vis_data.groupby(["xBin", "yBin"], history=False)[x_attr]
                result = groups.count().reset_index(name=x_attr)
                result = result.rename(columns={x_attr: "count"})
                result = result[result["count"] != 0]

            # convert type to facilitate weighted correlation interestingess calculation
            result["xBinStart"] = result["xBin"].apply(lambda x: x.left).astype("float")
            result["xBinEnd"] = result["xBin"].apply(lambda x: x.right)

            result["yBinStart"] = result["yBin"].apply(lambda x: x.left).astype("float")
            result["yBinEnd"] = result["yBin"].apply(lambda x: x.right)

            vis._vis_data = result.drop(columns=["xBin", "yBin"])

    #######################################################
    ############ Metadata: data type, model #############
    #######################################################
    def compute_dataset_metadata(self, ldf: LuxDataFrame):
        ldf.history.freeze()
        ldf._data_type = {}
        self.compute_data_type(ldf)
        ldf.history.unfreeze()

    def compute_data_type(self, ldf: LuxDataFrame):
        ldf.history.freeze()
        from pandas.api.types import is_datetime64_any_dtype as is_datetime

        for attr in list(ldf.columns):
            if attr in ldf._type_override:
                ldf._data_type[attr] = ldf._type_override[attr]
            else:
                temporal_var_list = ["month", "year", "day", "date", "time", "weekday"]
                if is_datetime(ldf[attr]):
                    ldf._data_type[attr] = "temporal"
                elif self._is_datetime_string(ldf[attr]):
                    ldf._data_type[attr] = "temporal"
                elif isinstance(attr, pd._libs.tslibs.timestamps.Timestamp):
                    ldf._data_type[attr] = "temporal"
                elif str(attr).lower() in temporal_var_list:
                    ldf._data_type[attr] = "temporal"
                elif self._is_datetime_number(ldf[attr]):
                    ldf._data_type[attr] = "temporal"
                elif self._is_geographical_attribute(ldf[attr]):
                    ldf._data_type[attr] = "geographical"
                elif pd.api.types.is_float_dtype(ldf.dtypes[attr]):

                    if ldf.cardinality[attr] != len(ldf) and (ldf.cardinality[attr] < 20):
                        ldf._data_type[attr] = "nominal"
                    else:
                        ldf._data_type[attr] = "quantitative"
                elif pd.api.types.is_integer_dtype(ldf.dtypes[attr]):
                    # See if integer value is quantitative or nominal by checking if the ratio of cardinality/data size is less than 0.4 and if there are less than 10 unique values
                    if ldf.pre_aggregated:
                        if ldf.cardinality[attr] == len(ldf): # TODO why does this make sense?
                            ldf._data_type[attr] = "nominal"
                    if ldf.cardinality[attr] / len(ldf) < 0.4 and ldf.cardinality[attr] < 20:
                        ldf._data_type[attr] = "nominal"
                    else:
                        ldf._data_type[attr] = "quantitative"
                    if check_if_id_like(ldf, attr):
                        ldf._data_type[attr] = "id"
                # Eliminate this clause because a single NaN value can cause the dtype to be object
                elif pd.api.types.is_string_dtype(ldf.dtypes[attr]):
                    # Check first if it's castable to float after removing NaN
                    is_numeric_nan, series = is_numeric_nan_column(ldf[attr])
                    if is_numeric_nan:
                        # int columns gets coerced into floats if contain NaN
                        ldf._data_type[attr] = "quantitative"
                        # min max was not computed since object type, so recompute here
                        ldf._min_max[attr] = (
                            series.min(),
                            series.max(),
                        )
                    elif check_if_id_like(ldf, attr):
                        ldf._data_type[attr] = "id"
                    else:
                        ldf._data_type[attr] = "nominal"
                # check if attribute is any type of datetime dtype
                elif is_datetime_series(ldf.dtypes[attr]):
                    ldf._data_type[attr] = "temporal"
                else:
                    ldf._data_type[attr] = "nominal"
        if not pd.api.types.is_integer_dtype(ldf.index) and ldf.index.name:
            ldf._data_type[ldf.index.name] = "nominal"

        non_datetime_attrs = []
        for attr in ldf.columns:
            if ldf._data_type[attr] == "temporal" and not is_datetime(ldf[attr]):
                non_datetime_attrs.append(attr)
        ldf.history.unfreeze()

        warn_msg = ""
        if len(non_datetime_attrs) == 1:
            warn_msg += f"\nLux detects that the attribute '{non_datetime_attrs[0]}' may be temporal.\n"
        elif len(non_datetime_attrs) > 1:
            warn_msg += f"\nLux detects that attributes {non_datetime_attrs} may be temporal.\n"
        if len(non_datetime_attrs) > 0:
            warn_msg += "To display visualizations for these attributes accurately, please convert temporal attributes to Pandas Datetime objects using the pd.to_datetime function and provide a 'format' parameter to specify the datetime format of the attribute.\nFor example, you can convert a year-only attribute (e.g., 1998, 1971, 1982) to Datetime type by specifying the `format` as '%Y'.\n\nHere is a starter template that you can use for converting the temporal fields:\n"
            for attr in non_datetime_attrs:
                warn_msg += f"\tdf['{attr}'] = pd.to_datetime(df['{attr}'], format='<replace-with-datetime-format>')\n"
            warn_msg += "\nSee more at: https://pandas.pydata.org/pandas-docs/stable/reference/api/pandas.to_datetime.html"
            warn_msg += f"\nIf {attr} is not a temporal attribute, please use override Lux's automatically detected type:"
            warn_msg += f"\n\tdf.set_data_type({{'{attr}':'quantitative'}})"
            warnings.warn(warn_msg, stacklevel=2)

    @staticmethod
    def _is_datetime_string(series):
        if series.dtype == object:
            not_numeric = False
            try:
                pd.to_numeric(series)
            except Exception as e:
                not_numeric = True

            datetime_col = None
            if not_numeric:
                try:
                    datetime_col = pd.to_datetime(series)
                except Exception as e:
                    return False
            if datetime_col is not None:
                return True
        return False

    @staticmethod
    def _is_geographical_attribute(series):
        # run detection algorithm
        name = str(series.name).lower()
        return utils.like_geo(name)

    @staticmethod
    def _is_datetime_number(series):
        is_int_dtype = pd.api.types.is_integer_dtype(series.dtype)
        if is_int_dtype:
            try:
                temp = series.astype(str)
                pd.to_datetime(temp)
                return True
            except Exception:
                return False
        return False

    def compute_stats(self, ldf: LuxDataFrame):
        ldf.history.freeze()
        # precompute statistics
        ldf.unique_values = {}
        ldf._min_max = {}
        ldf.cardinality = {}
        ldf._length = len(ldf)

        for attribute in ldf.columns:

            if isinstance(attribute, pd._libs.tslibs.timestamps.Timestamp):
                # If timestamp, make the dictionary keys the _repr_ (e.g., TimeStamp('2020-04-05 00.000')--> '2020-04-05')
                attribute_repr = str(attribute._date_repr)
            else:
                attribute_repr = attribute

            ldf.unique_values[attribute_repr] = list(ldf[attribute].unique())
            ldf.cardinality[attribute_repr] = len(ldf.unique_values[attribute_repr])

            if pd.api.types.is_float_dtype(ldf.dtypes[attribute]) or pd.api.types.is_integer_dtype(
                ldf.dtypes[attribute]
            ):
                ldf._min_max[attribute_repr] = (
                    ldf[attribute].min(),
                    ldf[attribute].max(),
                )

        if not pd.api.types.is_integer_dtype(ldf.index):
            index_column_name = ldf.index.name
            ldf.unique_values[index_column_name] = list(ldf.index)
            ldf.cardinality[index_column_name] = len(ldf.index)
        
        ldf.history.unfreeze()<|MERGE_RESOLUTION|>--- conflicted
+++ resolved
@@ -38,10 +38,6 @@
 
     @staticmethod
     def execute_sampling(ldf: LuxDataFrame):
-<<<<<<< HEAD
-        ldf.history.freeze()
-        # General Sampling for entire dataframe
-=======
         """
         Compute and cache a sample for the overall dataframe
 
@@ -55,7 +51,8 @@
         ----------
         ldf : LuxDataFrame
         """
->>>>>>> 65fa2341
+        ldf.history.freeze()
+
         SAMPLE_FLAG = lux.config.sampling
         SAMPLE_START = lux.config.sampling_start
         SAMPLE_CAP = lux.config.sampling_cap
@@ -89,6 +86,7 @@
         ----------
         ldf : LuxDataFrame
         """
+        ldf.history.freeze()
         if ldf._approx_sample is None:
             if len(ldf._sampled) > lux.config.early_pruning_sample_start:
                 ldf._approx_sample = ldf._sampled.sample(
@@ -96,6 +94,8 @@
                 )
             else:
                 ldf._approx_sample = ldf._sampled
+        ldf.history.unfreeze()
+
 
     @staticmethod
     def execute(vislist: VisList, ldf: LuxDataFrame, approx=False):
@@ -141,19 +141,6 @@
                 PandasExecutor.execute_aggregate(vis, isFiltered=filter_executed)
             elif vis.mark == "histogram":
                 PandasExecutor.execute_binning(ldf, vis)
-<<<<<<< HEAD
-            elif vis.mark == "scatter":
-                HBIN_START = 5000
-                if lux.config.heatmap and len(ldf) > HBIN_START:
-                    vis._postbin = True
-                    ldf._message.add_unique(
-                        f"Large scatterplots detected: Lux is automatically binning scatterplots to heatmaps.",
-                        priority=98,
-                    )
-                    # vis._mark = "heatmap"
-                    # PandasExecutor.execute_2D_binning(vis) # Lazy Evaluation (Early pruning based on interestingness)
-        ldf.history.unfreeze()
-=======
             elif vis.mark == "heatmap":
                 # Early pruning based on interestingness of scatterplots
                 if approx:
@@ -162,8 +149,9 @@
                     vis._mark = "heatmap"
                     PandasExecutor.execute_2D_binning(vis)
             vis.data.clear_intent()  # Ensure that intent is not propogated to the vis data
-
->>>>>>> 65fa2341
+        ldf.history.unfreeze()
+
+
     @staticmethod
     def execute_aggregate(vis: Vis, isFiltered=True):
         """
