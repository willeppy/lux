--- conflicted
+++ resolved
@@ -60,22 +60,20 @@
                 required_variables = attributes | set(filterVars)
                 required_variables = ",".join(required_variables)
                 row_count = list(
-<<<<<<< HEAD
-                    pandas.read_sql(
-                        "SELECT COUNT(*) FROM {} {}".format(
-                            ldf.table_name, where_clause
-                        ),
-=======
+# <<<<<<< HEAD
+#                     pandas.read_sql(
+#                         "SELECT COUNT(*) FROM {} {}".format(
+#                             ldf.table_name, where_clause
+#                         ),
+# =======
                     pd.read_sql(
                         f"SELECT COUNT(*) FROM {ldf.table_name} {where_clause}",
->>>>>>> 21e20cf6
                         ldf.SQLconnection,
                     )["count"]
                 )[0]
                 if row_count > 10000:
                     query = f"SELECT {required_variables} FROM {ldf.table_name} {where_clause} ORDER BY random() LIMIT 10000"
                 else:
-<<<<<<< HEAD
                     query = "SELECT {} FROM {} {}".format(
                         required_variables, ldf.table_name, where_clause
                     )
@@ -138,15 +136,6 @@
                     header=False,
                     index=False,
                 )
-=======
-                    query = f"SELECT {required_variables} FROM {ldf.table_name} {where_clause}"
-                data = pd.read_sql(query, ldf.SQLconnection)
-                vis._vis_data = utils.pandas_to_lux(data)
-            if vis.mark == "bar" or vis.mark == "line":
-                SQLExecutor.execute_aggregate(vis, ldf)
-            elif vis.mark == "histogram":
-                SQLExecutor.execute_binning(vis, ldf)
->>>>>>> 21e20cf6
 
     @staticmethod
     def execute_aggregate(view: Vis, ldf: LuxDataFrame, isFiltered=True):
@@ -193,15 +182,7 @@
         if measure_attr != "":
             # barchart case, need count data for each group
             if measure_attr.attribute == "Record":
-<<<<<<< HEAD
                 where_clause, filterVars = SQLExecutor.execute_filter(view)
-=======
-                where_clause, filterVars = SQLExecutor.execute_filter(vis)
-                count_query = f"SELECT {groupby_attr.attribute}, COUNT({groupby_attr.attribute}) FROM {ldf.table_name} {where_clause} GROUP BY {groupby_attr.attribute}"
-                vis._vis_data = pd.read_sql(count_query, ldf.SQLconnection)
-                vis._vis_data = vis.data.rename(columns={"count": "Record"})
-                vis._vis_data = utils.pandas_to_lux(vis.data)
->>>>>>> 21e20cf6
 
                 length_query = pandas.read_sql(
                     "SELECT COUNT(*) as length FROM {} {}".format(
@@ -238,7 +219,6 @@
                 view._vis_data.length = list(length_query["length"])[0]
             # aggregate barchart case, need aggregate data for each group
             else:
-<<<<<<< HEAD
                 where_clause, filterVars = SQLExecutor.execute_filter(view)
 
                 length_query = pandas.read_sql(
@@ -373,30 +353,6 @@
                         view._vis_data = view._vis_data.merge(
                             df, on=columns[0], how="right", suffixes=["", "_right"]
                         )
-=======
-                where_clause, filterVars = SQLExecutor.execute_filter(vis)
-                if agg_func == "mean":
-                    mean_query = f"SELECT {groupby_attr.attribute}, AVG({measure_attr.attribute}) as {measure_attr.attribute} FROM {ldf.table_name} {where_clause} GROUP BY {groupby_attr.attribute}"
-                    vis._vis_data = pd.read_sql(mean_query, ldf.SQLconnection)
-                    vis._vis_data = utils.pandas_to_lux(vis.data)
-                if agg_func == "sum":
-                    mean_query = f"SELECT {groupby_attr.attribute}, SUM({measure_attr.attribute}) as {measure_attr.attribute} FROM {ldf.table_name} {where_clause} GROUP BY {groupby_attr.attribute}"
-                    vis._vis_data = pd.read_sql(mean_query, ldf.SQLconnection)
-                    vis._vis_data = utils.pandas_to_lux(vis.data)
-                if agg_func == "max":
-                    mean_query = f"SELECT {groupby_attr.attribute}, MAX({measure_attr.attribute}) as {measure_attr.attribute} FROM {ldf.table_name} {where_clause} GROUP BY {groupby_attr.attribute}"
-                    vis._vis_data = pd.read_sql(mean_query, ldf.SQLconnection)
-                    vis._vis_data = utils.pandas_to_lux(vis.data)
-
-            # pad empty categories with 0 counts after filter is applied
-            all_attr_vals = ldf.unique_values[groupby_attr.attribute]
-            result_vals = list(vis.data[groupby_attr.attribute])
-            if len(result_vals) != len(all_attr_vals):
-                # For filtered aggregation that have missing groupby-attribute values, set these aggregated value as 0, since no datapoints
-                for vals in all_attr_vals:
-                    if vals not in result_vals:
-                        vis.data.loc[len(vis.data)] = [vals] + [0] * (len(vis.data.columns) - 1)
->>>>>>> 21e20cf6
 
                         for col in columns[1:]:
                             view._vis_data[col] = view._vis_data[col].fillna(0)
@@ -426,33 +382,6 @@
         None
         """
         import numpy as np
-<<<<<<< HEAD
-=======
-        import pandas as pd
-
-        bin_attribute = list(filter(lambda x: x.bin_size != 0, vis._inferred_intent))[0]
-        if not math.isnan(vis.data.min_max[bin_attribute.attribute][0]) and math.isnan(
-            vis.data.min_max[bin_attribute.attribute][1]
-        ):
-            num_bins = bin_attribute.bin_size
-            attr_min = min(ldf.unique_values[bin_attribute.attribute])
-            attr_max = max(ldf.unique_values[bin_attribute.attribute])
-            attr_type = type(ldf.unique_values[bin_attribute.attribute][0])
-
-            # need to calculate the bin edges before querying for the relevant data
-            bin_width = (attr_max - attr_min) / num_bins
-            upper_edges = []
-            for e in range(1, num_bins):
-                curr_edge = attr_min + e * bin_width
-                if attr_type == int:
-                    upper_edges.append(str(math.ceil(curr_edge)))
-                else:
-                    upper_edges.append(str(curr_edge))
-            upper_edges = ",".join(upper_edges)
-            vis_filter, filter_vars = SQLExecutor.execute_filter(vis)
-            bin_count_query = f"SELECT width_bucket, COUNT(width_bucket) FROM (SELECT width_bucket({bin_attribute.attribute}, '{{{upper_edges}}}') FROM {ldf.table_name}) as Buckets GROUP BY width_bucket ORDER BY width_bucket"
-            bin_count_data = pd.read_sql(bin_count_query, ldf.SQLconnection)
->>>>>>> 21e20cf6
 
         bin_attribute = list(filter(lambda x: x.bin_size != 0, view._inferred_intent))[
             0
@@ -476,11 +405,7 @@
         for e in range(1, num_bins):
             curr_edge = attr_min + e * bin_width
             if attr_type == int:
-<<<<<<< HEAD
                 upper_edges.append(str(math.ceil(curr_edge)))
-=======
-                bin_centers = np.array([math.ceil((attr_min + attr_min + bin_width) / 2)])
->>>>>>> 21e20cf6
             else:
                 upper_edges.append(str(curr_edge))
         upper_edges = ",".join(upper_edges)
@@ -570,12 +495,7 @@
             if x_attr_type == int:
                 x_upper_edges.append(str(math.ceil(x_curr_edge)))
             else:
-<<<<<<< HEAD
                 x_upper_edges.append(str(x_curr_edge))
-=======
-                bin_centers = np.append(bin_centers, (upper_edges[len(upper_edges) - 1] + attr_max) / 2)
->>>>>>> 21e20cf6
-
             #get upper edges for y attribute bins
             if y_attr_type == int:
                 y_upper_edges.append(str(math.ceil(y_curr_edge)))
