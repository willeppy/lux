import pandas as pd
from lux.context.Spec import Spec
from lux.view.ViewCollection import ViewCollection
from lux.utils.utils import checkImportLuxWidget
#import for benchmarking
import time
import typing
class LuxDataFrame(pd.DataFrame):
    '''
    A subclass of pd.DataFrame that supports all dataframe operations while housing other variables and functions for generating visual recommendations.
    '''
    # MUST register here for new properties!!
<<<<<<< HEAD
    _metadata = ['context','dataTypeLookup','dataType','filterSpecs',
                 'dataModelLookup','dataModel','uniqueValues','cardinality',
                 'viewCollection','widget', '_recInfo', 'recommendation']
=======
    _metadata = ['context','dataTypeLookup','dataType',
                 'dataModelLookup','dataModel','uniqueValues','cardinality', 
                 'xMinMax', 'yMinMax',
                 'viewCollection','widget', 'recommendation']
>>>>>>> b785f167

    def __init__(self,*args, **kw):
        from lux.executor.PandasExecutor import PandasExecutor
        self.context = []
        self._recInfo=[]
        self.recommendation = {}
        self.viewCollection = []
        super(LuxDataFrame, self).__init__(*args, **kw)

        tic = time.perf_counter()
        self.computeStats()
        self.computeDatasetMetadata()

        self.executorType = "Pandas"
        self.executor = PandasExecutor
        self.SQLconnection = ""
        self.table_name = ""
        self.filterSpecs = []
        self.togglePandasView = True
        self.toggleBenchmarking = False

    @property
    def _constructor(self):
        return LuxDataFrame
    
    # @property
    # def context(self):
    #     return self.context
    
    def setExecutorType(self, exe):
        if (exe =="SQL"):
            import pkgutil
            if (pkgutil.find_loader("psycopg2") is None):
                raise Exception("psycopg2 is not installed. Run `pip install psycopg2' to install psycopg2 to enable the Postgres connection.")
            else:
                import psycopg2
            from lux.executor.SQLExecutor import SQLExecutor
            self.executor = SQLExecutor
        else:
            from lux.executor.PandasExecutor import PandasExecutor
            self.executor = PandasExecutor
        self.executorType = exe
    def setViewCollection(self,viewCollection):
        self.viewCollection = viewCollection 
    def _refreshContext(self):
        from lux.compiler.Validator import Validator
        from lux.compiler.Compiler import Compiler
        from lux.compiler.Parser import Parser

        if self.SQLconnection == "":
            self.computeStats()
            self.computeDatasetMetadata()
        Parser.parse(self)
        Validator.validateSpec(self)
        viewCollection = Compiler.compile(self,self.viewCollection)
        self.setViewCollection(viewCollection)

    def setContext(self,context:typing.List[typing.Union[str,Spec]]):
        """
        Main function to set the context of the dataframe.
        The context input goes through the parser, so that the string inputs are parsed into a lux.Spec object.

        Parameters
        ----------
        context : typing.List[str,Spec]
            Context list, can be a mix of string shorthand or a lux.Spec object

        Notes
        -----
            :doc:`../guide/spec`
        """        
        self.context = context
        self._refreshContext()
    def clearContext(self):
        self.context = []
        self.viewCollection = []
    def clearFilter(self):
        self.filterSpecs = []  # reset filters
    def toPandas(self):
        import lux.luxDataFrame
        return lux.luxDataFrame.originalDF(self,copy=False)
    def addToContext(self,context): 
        self.context.extend(context)
    def getContext(self):
        return self.context
    def __repr__(self):
        # TODO: _repr_ gets called from _repr_html, need to get rid of this call
        return ""

    #######################################################
    ############ Metadata: data type, model #############
    #######################################################
    def computeDatasetMetadata(self):
        self.dataTypeLookup = {}
        self.dataType = {}
        self.computeDataType()
        self.dataModelLookup = {}
        self.dataModel = {}
        self.computeDataModel()

    def computeDataType(self):
        for attr in list(self.columns):
            #TODO: Think about dropping NaN values
            if str(attr).lower() in ["month", "year"]:
                self.dataTypeLookup[attr] = "temporal"
            elif self.dtypes[attr] == "float64":
                self.dataTypeLookup[attr] = "quantitative"
            elif self.dtypes[attr] == "int64":
                if self.cardinality[attr] < 13: #TODO:nominal with high value breaks system
                    self.dataTypeLookup[attr] = "nominal"
                else:
                    self.dataTypeLookup[attr] = "quantitative"
            # Eliminate this clause because a single NaN value can cause the dtype to be object
            elif self.dtypes[attr] == "object":
                self.dataTypeLookup[attr] = "nominal"
            
            # TODO: quick check if attribute is of type time (auto-detect logic borrow from Zenvisage data import)
            elif pd.api.types.is_datetime64_any_dtype(self.dtypes[attr]): #check if attribute is any type of datetime dtype
                self.dataTypeLookup[attr] = "temporal"
        # for attr in list(df.dtypes[df.dtypes=="int64"].keys()):
        # 	if self.cardinality[attr]>50:
        self.dataType = self.mapping(self.dataTypeLookup)


    def computeDataModel(self):
        self.dataModel = {
            "measure": self.dataType["quantitative"],
            "dimension": self.dataType["ordinal"] + self.dataType["nominal"] + self.dataType["temporal"]
        }
        self.dataModelLookup = self.reverseMapping(self.dataModel)


    def mapping(self, rmap):
        groupMap = {}
        for val in ["quantitative", "ordinal", "nominal", "temporal"]:
            groupMap[val] = list(filter(lambda x: rmap[x] == val, rmap))
        return groupMap


    def reverseMapping(self, map):
        reverseMap = {}
        for valKey in map:
            for val in map[valKey]:
                reverseMap[val] = valKey
        return reverseMap

    def computeStats(self):
        # precompute statistics
        self.uniqueValues = {}
        self.xMinMax = {}
        self.yMinMax = {}
        self.cardinality = {}

        for dimension in self.columns:
            self.uniqueValues[dimension] = list(self[dimension].unique())
            self.cardinality[dimension] = len(self.uniqueValues[dimension])
            if self.dtypes[dimension] == "float64" or self.dtypes[dimension] == "int64":
                self.xMinMax[dimension] = (min(self.uniqueValues[dimension]), max(self.uniqueValues[dimension]))
                self.yMinMax[dimension] = (self[dimension].min(), self[dimension].max())
                    # print(self.xMinMax[dimension])

    #######################################################
    ########## SQL Metadata, type, model schema ###########
    #######################################################

    def setSQLConnection(self, connection, t_name):
        #for benchmarking
        if self.toggleBenchmarking == True:
            tic = time.perf_counter()
        self.SQLconnection = connection
        self.table_name = t_name
        self.computeSQLDatasetMetadata()
        if self.toggleBenchmarking == True:
            toc = time.perf_counter()
            print(f"Extracted Metadata from SQL Database in {toc - tic:0.4f} seconds")

    def computeSQLDatasetMetadata(self):
        self.getSQLAttributes()
        for attr in list(self.columns):
            self[attr] = None
        self.computeSQLStats()
        self.dataTypeLookup = {}
        self.dataType = {}
        #####NOTE: since we aren't expecting users to do much data processing with the SQL database, should we just keep this 
        #####      in the initialization and do it just once
        self.computeSQLDataType()
        self.dataModelLookup = {}
        self.dataModel = {}
        self.computeDataModel()

    def computeSQLStats(self):
        # precompute statistics
        self.uniqueValues = {}
        self.cardinality = {}

        self.getSQLUniqueValues()
        self.getSQLCardinality()

    def getSQLAttributes(self):
        if "." in self.table_name:
            table_name = self.table_name[self.table_name.index(".")+1:]
        else:
            table_name = self.table_name
        attr_query = "SELECT column_name FROM INFORMATION_SCHEMA.COLUMNS where TABLE_NAME = '{}'".format(table_name)
        attributes = list(pd.read_sql(attr_query, self.SQLconnection)['column_name'])
        for attr in attributes:
            self[attr] = None

    def getSQLCardinality(self):
        cardinality = {}
        for attr in list(self.columns):
            card_query = pd.read_sql("SELECT Count(Distinct({})) FROM {}".format(attr, self.table_name), self.SQLconnection)
            cardinality[attr] = list(card_query["count"])[0]
        self.cardinality = cardinality

    def getSQLUniqueValues(self):
        uniqueVals = {}
        for attr in list(self.columns):
            unique_query = pd.read_sql("SELECT Distinct({}) FROM {}".format(attr, self.table_name), self.SQLconnection)
            uniqueVals[attr] = list(unique_query[attr])
        self.uniqueValues = uniqueVals

    def computeSQLDataType(self):
        dataTypeLookup = {}
        sqlDTypes = {}
        if "." in self.table_name:
            table_name = self.table_name[self.table_name.index(".")+1:]
        else:
            table_name = self.table_name
        #get the data types of the attributes in the SQL table
        for attr in list(self.columns):
            datatype_query = "SELECT DATA_TYPE FROM INFORMATION_SCHEMA.COLUMNS WHERE TABLE_NAME = '{}' AND COLUMN_NAME = '{}'".format(table_name, attr)
            datatype = list(pd.read_sql(datatype_query, self.SQLconnection)['data_type'])[0]
            sqlDTypes[attr] = datatype

        dataType = {"quantitative":[], "ordinal":[], "nominal":[], "temporal":[]}
        for attr in list(self.columns):
            if str(attr).lower() in ["month", "year"]:
                dataTypeLookup[attr] = "temporal"
                dataType["temporal"].append(attr)
            elif sqlDTypes[attr] in ["character", "character varying", "boolean", "uuid", "text"]:
                dataTypeLookup[attr] = "nominal"
                dataType["nominal"].append(attr)
            elif sqlDTypes[attr] in ["integer", "real", "smallint", "smallserial", "serial"]:
                if self.cardinality[attr] < 13:
                    dataTypeLookup[attr] = "nominal"
                    dataType["nominal"].append(attr)
                else:
                    dataTypeLookup[attr] = "quantitative"
                    dataType["quantitative"].append(attr)
            elif "time" in sqlDTypes[attr] or "date" in sqlDTypes[attr]:
                dataTypeLookup[attr] = "temporal"
                dataType["temporal"].append(attr)
        self.dataTypeLookup = dataTypeLookup
        self.dataType = dataType

    def showMore(self):
        from lux.action.UserDefined import userDefined
        from lux.action.Correlation import correlation
        from lux.action.Distribution import distribution
        from lux.action.Enhance import enhance
        from lux.action.Filter import filter
        from lux.action.Generalize import generalize

        self._recInfo = []
        noView = len(self.viewCollection) == 0
        oneCurrentView = len(self.viewCollection) == 1
        multipleCurrentViews = len(self.viewCollection) > 1

        if (noView):
            self._recInfo.append(correlation(self))
            self._recInfo.append(distribution(self,"quantitative"))
            self._recInfo.append(distribution(self,"nominal"))
        elif (oneCurrentView):
            enhance = enhance(self)
            filter = filter(self)
            generalize = generalize(self)
            if enhance['collection']:
                self._recInfo.append(enhance)
            if filter['collection']:
                self._recInfo.append(filter)
            if generalize['collection']:
                self._recInfo.append(generalize)
        elif (multipleCurrentViews):
            self._recInfo.append(userDefined(self))
            
        # Store _recInfo into a more user-friendly dictionary form
        self.recommendation = {}
        for recInfo in self._recInfo: 
            actionType = recInfo["action"]
            vc = recInfo["collection"]
            self.recommendation[actionType]  = vc

        self.clearFilter()



    #######################################################
    ############## LuxWidget Result Display ###############
    #######################################################
    def getWidget(self):
        return self.widget

    def getExported(self):
        """
        Convert the _exportedVisIdxs dictionary into a programmable ViewCollection
        Example _exportedVisIdxs : 
            {'Correlation': [0, 2], 'Category': [1]}
        indicating the 0th and 2nd vis from the `Correlation` tab is selected, and the 1st vis from the `Category` tab is selected.

        Returns
        -------
        When there are no exported vis, return empty list -> []
        When all the exported vis is from the same tab, return a ViewCollection of selected views. -> ViewCollection(v1, v2...)
        When the exported vis is from the different tabs, return a dictionary with the action name as key and selected views in the ViewCollection. -> {"Enhance": ViewCollection(v1, v2...), "Filter": ViewCollection(v5, v7...), ..}
        """        
        exportedVisLst =self.widget._exportedVisIdxs
        exportedViews = [] 
        if len(exportedVisLst) == 1 : 
            exportAction = list(exportedVisLst.keys())[0]
            exportedViews = ViewCollection(list(map(self.recommendation[exportAction].__getitem__, exportedVisLst[exportAction])))
        elif len(exportedVisLst) > 1 : 
            exportedViews  = {}
            for exportAction in exportedVisLst: 
                exportedViews[exportAction] = ViewCollection(list(map(self.recommendation[exportAction].__getitem__, exportedVisLst[exportAction])))
        return exportedViews

    def _repr_html_(self):
        from IPython.display import display
        from IPython.display import clear_output
        import ipywidgets as widgets
        # Ensure that metadata is recomputed before plotting recs (since dataframe operations do not always go through init or _refreshContext)
        if self.executorType == "Pandas":
            self.computeStats()
            self.computeDatasetMetadata()
        #for benchmarking
        if self.toggleBenchmarking == True:
            tic = time.perf_counter()
        self.showMore() # compute the recommendations
        if self.toggleBenchmarking == True:
            toc = time.perf_counter()
            print(f"Computed recommendations in {toc - tic:0.4f} seconds")

        self.widget = LuxDataFrame.renderWidget(self)

        button = widgets.Button(description="Toggle Pandas/Lux")
        output = widgets.Output()

        display(button, output)

        def on_button_clicked(b):
            with output:
                if (b):
                    self.togglePandasView = not self.togglePandasView
                clear_output()
                if (self.togglePandasView):
                    display(self.displayPandas())
                else:
                    display(self.widget)

        button.on_click(on_button_clicked)
        on_button_clicked(None)

    def displayPandas(self):
        return self.toPandas()
    @staticmethod
    def renderWidget(ldf="", renderer:str ="altair", inputCurrentView=""):
        """
        Generate a LuxWidget based on the LuxDataFrame
        
        Parameters
        ----------
        renderer : str, optional
            Choice of visualization rendering library, by default "altair"
        inputCurrentView : lux.LuxDataFrame, optional
            User-specified current view to override default Current View, by default 
        """       
        checkImportLuxWidget()
        import luxWidget
        widgetJSON = ldf.toJSON(inputCurrentView=inputCurrentView)
        return luxWidget.LuxWidget(
            currentView=widgetJSON["currentView"],
            recommendations=widgetJSON["recommendation"],
            context=LuxDataFrame.contextToJSON(ldf.context)
        )
    @staticmethod
    def contextToJSON(context):
        from lux.utils import utils

        filterSpecs = utils.getFilterSpecs(context)
        attrsSpecs = utils.getAttrsSpecs(context)
        
        specs = {}
        specs['attributes'] = [spec.attribute for spec in attrsSpecs]
        specs['filters'] = [spec.attribute for spec in filterSpecs]
        return specs

    def toJSON(self, inputCurrentView=""):
        widgetSpec = {}
        self.executor.execute(self.viewCollection,self)
        widgetSpec["currentView"] = LuxDataFrame.currentViewToJSON(self.viewCollection,inputCurrentView)
        
        widgetSpec["recommendation"] = []
        # if (len(self.viewCollection)>1):
        #     widgetSpec["recommendation"] = [
        #         {"action": "Vis Collection",
        #         "description": "The collection of visualizations generated by the specified context.",
        #         "collection": self.viewCollection
        #     }
        #     ]
        
        # Recommended Collection
        recCollection = LuxDataFrame.recToJSON(self._recInfo)
        widgetSpec["recommendation"].extend(recCollection)
        return widgetSpec
    
    @staticmethod
    def currentViewToJSON(vc, inputCurrentView=""):
        currentViewSpec = {}
        numVC = len(vc) #number of views in the view collection
        if (numVC==1):
            currentViewSpec = vc[0].renderVSpec()
        elif (numVC>1):
            pass
        # This behavior is jarring to user, so comment out for now
        #     # if the compiled object is a collection, see if we can remove the elements with "?" and generate a Current View
        #     specifiedDobj = currentViewDobj.getVariableFieldsRemoved()
        #     if (specifiedDobj.spec!=[]): specifiedDobj.compile(enumerateCollection=False)
        #     if (currentView!=""):
        #         currentViewSpec = currentView.compiled.renderVSpec()
        #     elif (specifiedDobj.isEmpty()):
        #         currentViewSpec = {}
        #     else:
        #         specifiedDobj.compile(enumerateCollection=False)
        #         currentViewSpec = specifiedDobj.compiled.renderVSpec()
        return currentViewSpec
    @staticmethod
    def recToJSON(recs):
        recLst = []
        import copy
        recCopy = copy.deepcopy(recs)
        for idx,rec in enumerate(recCopy):
            if (rec != {}):
                rec["vspec"] = []
                for vis in rec["collection"]:
                    chart = vis.renderVSpec()
                    rec["vspec"].append(chart)
                recLst.append(rec)
                # delete DataObjectCollection since not JSON serializable
                del recLst[idx]["collection"]
        return recLst

<|MERGE_RESOLUTION|>--- conflicted
+++ resolved
@@ -10,16 +10,10 @@
     A subclass of pd.DataFrame that supports all dataframe operations while housing other variables and functions for generating visual recommendations.
     '''
     # MUST register here for new properties!!
-<<<<<<< HEAD
     _metadata = ['context','dataTypeLookup','dataType','filterSpecs',
                  'dataModelLookup','dataModel','uniqueValues','cardinality',
+                 'xMinMax', 'yMinMax',
                  'viewCollection','widget', '_recInfo', 'recommendation']
-=======
-    _metadata = ['context','dataTypeLookup','dataType',
-                 'dataModelLookup','dataModel','uniqueValues','cardinality', 
-                 'xMinMax', 'yMinMax',
-                 'viewCollection','widget', 'recommendation']
->>>>>>> b785f167
 
     def __init__(self,*args, **kw):
         from lux.executor.PandasExecutor import PandasExecutor
