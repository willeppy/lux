--- conflicted
+++ resolved
@@ -311,7 +311,6 @@
             self._source = ldf
             self._inferred_intent = Parser.parse(self._intent)
             Validator.validate_intent(self._inferred_intent, ldf)
-<<<<<<< HEAD
             vlist = Compiler.compile_vis(ldf, self)
             ldf.executor.execute(vlist, ldf)
             # Copying properties over since we can not redefine `self` within class function
@@ -323,11 +322,9 @@
                 self._vis_data = vis.data
                 self._min_max = vis._min_max
                 self._postbin = vis._postbin
-                self.data.executor = vis.data.executor
-=======
+                #self.data.executor = vis.data.executor
             Compiler.compile_vis(ldf, self)
             lux.config.executor.execute([self], ldf)
->>>>>>> 57947184
 
     def check_not_vislist_intent(self):
         import sys
