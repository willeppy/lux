#  Copyright 2019-2020 The Lux Authors.
#
#  Licensed under the Apache License, Version 2.0 (the "License");
#  you may not use this file except in compliance with the License.
#  You may obtain a copy of the License at
#
#      http://www.apache.org/licenses/LICENSE-2.0
#
#  Unless required by applicable law or agreed to in writing, software
#  distributed under the License is distributed on an "AS IS" BASIS,
#  WITHOUT WARRANTIES OR CONDITIONS OF ANY KIND, either express or implied.
#  See the License for the specific language governing permissions and
#  limitations under the License.

from typing import List, Callable, Union
from lux.vis.Clause import Clause
from lux.utils.utils import check_import_lux_widget
import lux


class Vis:
    """
    Vis Object represents a collection of fully fleshed out specifications required for data fetching and visualization.
    """

    def __init__(self, intent, source=None, title="", score=0.0):
        self._intent = intent  # This is the user's original intent to Vis
        self._inferred_intent = intent  # This is the re-written, expanded version of user's original intent (include inferred vis info)
        self._source = source  # This is the original data that is attached to the Vis
        self._vis_data = (
            None  # This is the data that represents the Vis (e.g., selected, aggregated, binned)
        )
        self._code = None
        self._mark = ""
        self._min_max = {}
        self._postbin = None
        self.title = title
        self.score = score
        self.refresh_source(self._source)

    def __repr__(self):
        if self._source is None:
            return f"<Vis  ({str(self._intent)}) mark: {self._mark}, score: {self.score} >"
        filter_intents = None
        channels, additional_channels = [], []
        for clause in self._inferred_intent:

            if hasattr(clause, "value"):
                if clause.value != "":
                    filter_intents = clause
            if hasattr(clause, "attribute"):
                if clause.attribute != "":
                    if clause.aggregation != "" and clause.aggregation is not None:
                        attribute = clause._aggregation_name.upper() + "(" + clause.attribute + ")"
                    elif clause.bin_size > 0:
                        attribute = "BIN(" + clause.attribute + ")"
                    else:
                        attribute = clause.attribute
                    if clause.channel == "x":
                        channels.insert(0, [clause.channel, attribute])
                    elif clause.channel == "y":
                        channels.insert(1, [clause.channel, attribute])
                    elif clause.channel != "":
                        additional_channels.append([clause.channel, attribute])

        channels.extend(additional_channels)
        str_channels = ""
        for channel in channels:
            str_channels += channel[0] + ": " + channel[1] + ", "

        if filter_intents:
            return f"<Vis  ({str_channels[:-2]} -- [{filter_intents.attribute}{filter_intents.filter_op}{filter_intents.value}]) mark: {self._mark}, score: {self.score} >"
        else:
            return f"<Vis  ({str_channels[:-2]}) mark: {self._mark}, score: {self.score} >"

    @property
    def data(self):
        return self._vis_data

    @property
    def code(self):
        return self._code

    @property
    def mark(self):
        return self._mark

    @property
    def min_max(self):
        return self._min_max

    @property
    def intent(self):
        return self._intent

    @intent.setter
    def intent(self, intent: List[Clause]) -> None:
        self.set_intent(intent)

    def set_intent(self, intent: List[Clause]) -> None:
        """
        Sets the intent of the Vis and refresh the source based on the new intent

        Parameters
        ----------
        intent : List[Clause]
                Query specifying the desired VisList
        """
        self._intent = intent
        self.refresh_source(self._source)

    def _repr_html_(self):
        from IPython.display import display

        check_import_lux_widget()
        import luxwidget

        if self.data is None:
            raise Exception(
                "No data is populated in Vis. In order to generate data required for the vis, use the 'refresh_source' function to populate the Vis with a data source (e.g., vis.refresh_source(df))."
            )
        else:
            from lux.core.frame import LuxDataFrame

            widget = luxwidget.LuxWidget(
                currentVis=LuxDataFrame.current_vis_to_JSON([self]),
                recommendations=[],
                intent="",
                message="",
            )
            display(widget)

    def get_attr_by_attr_name(self, attr_name):
        return list(filter(lambda x: x.attribute == attr_name, self._inferred_intent))

    def get_attr_by_channel(self, channel):
        spec_obj = list(
            filter(
                lambda x: x.channel == channel and x.value == "" if hasattr(x, "channel") else False,
                self._inferred_intent,
            )
        )
        return spec_obj

    def get_attr_by_data_model(self, dmodel, exclude_record=False):
        if exclude_record:
            return list(
                filter(
                    lambda x: x.data_model == dmodel and x.value == ""
                    if x.attribute != "Record" and hasattr(x, "data_model")
                    else False,
                    self._inferred_intent,
                )
            )
        else:
            return list(
                filter(
                    lambda x: x.data_model == dmodel and x.value == ""
                    if hasattr(x, "data_model")
                    else False,
                    self._inferred_intent,
                )
            )

    def get_attr_by_data_type(self, dtype):
        return list(
            filter(
                lambda x: x.data_type == dtype and x.value == "" if hasattr(x, "data_type") else False,
                self._inferred_intent,
            )
        )

    def remove_filter_from_spec(self, value):
        new_intent = list(filter(lambda x: x.value != value, self._inferred_intent))
        self.set_intent(new_intent)

    def remove_column_from_spec(self, attribute, remove_first: bool = False):
        """
        Removes an attribute from the Vis's clause

        Parameters
        ----------
        attribute : str
                attribute to be removed
        remove_first : bool, optional
                Boolean flag to determine whether to remove all instances of the attribute or only one (first) instance, by default False
        """
        if not remove_first:
            new_inferred = list(filter(lambda x: x.attribute != attribute, self._inferred_intent))
            self._inferred_intent = new_inferred
            self._intent = new_inferred
        elif remove_first:
            new_inferred = []
            skip_check = False
            for i in range(0, len(self._inferred_intent)):
                if self._inferred_intent[i].value == "":  # clause is type attribute
                    column_spec = []
                    column_names = self._inferred_intent[i].attribute
                    # if only one variable in a column, columnName results in a string and not a list so
                    # you need to differentiate the cases
                    if isinstance(column_names, list):
                        for column in column_names:
                            if (column != attribute) or skip_check:
                                column_spec.append(column)
                            elif remove_first:
                                remove_first = True
                        new_inferred.append(Clause(column_spec))
                    else:
                        if column_names != attribute or skip_check:
                            new_inferred.append(Clause(attribute=column_names))
                        elif remove_first:
                            skip_check = True
                else:
                    new_inferred.append(self._inferred_intent[i])
            self._intent = new_inferred
            self._inferred_intent = new_inferred

    def to_Altair(self, standalone=False) -> str:
        """
        Generate minimal Altair code to visualize the Vis

        Parameters
        ----------
        standalone : bool, optional
                Flag to determine if outputted code uses user-defined variable names or can be run independently, by default False

        Returns
        -------
        str
                String version of the Altair code. Need to print out the string to apply formatting.
        """
        from lux.vislib.altair.AltairRenderer import AltairRenderer

        renderer = AltairRenderer(output_type="Altair")
        self._code = renderer.create_vis(self, standalone)
        return self._code

    def to_VegaLite(self, prettyOutput=True) -> Union[dict, str]:
        """
        Generate minimal Vega-Lite code to visualize the Vis

        Returns
        -------
        Union[dict,str]
                String or Dictionary of the VegaLite JSON specification
        """
        import json
        from lux.vislib.altair.AltairRenderer import AltairRenderer

        renderer = AltairRenderer(output_type="VegaLite")
        self._code = renderer.create_vis(self)
        if prettyOutput:
            return (
                "** Remove this comment -- Copy Text Below to Vega Editor(vega.github.io/editor) to visualize and edit **\n"
                + json.dumps(self._code, indent=2)
            )
        else:
            return self._code

    def to_code(self, language="vegalite", **kwargs):
        """
        Export Vis object to code specification

        Parameters
        ----------
        language : str, optional
            choice of target language to produce the visualization code in, by default "vegalite"

        Returns
        -------
        spec:
            visualization specification corresponding to the Vis object
        """
        if language == "vegalite":
            return self.to_VegaLite(**kwargs)
        elif language == "altair":
            return self.to_Altair(**kwargs)

    def refresh_source(self, ldf):  # -> Vis:
        """
        Loading the source data into the Vis by instantiating the specification and
        populating the Vis based on the source data, effectively "materializing" the Vis.

        Parameters
        ----------
        ldf : LuxDataframe
                Input Dataframe to be attached to the Vis

        Returns
        -------
        Vis
                Complete Vis with fully-specified fields

        See Also
        --------
        lux.Vis.VisList.refresh_source

        Note
        ----
        Function derives a new _inferred_intent by instantiating the intent specification on the new data
        """
        if ldf is not None:
            from lux.processor.Parser import Parser
            from lux.processor.Validator import Validator
            from lux.processor.Compiler import Compiler

            self.check_not_vislist_intent()

            ldf.maintain_metadata()
            self._source = ldf
            self._inferred_intent = Parser.parse(self._intent)
            Validator.validate_intent(self._inferred_intent, ldf)
            vlist = [Compiler.compile_vis(ldf, self)]
            lux.config.executor.execute(vlist, ldf)
            # Copying properties over since we can not redefine `self` within class function
            if len(vlist) > 0:
                vis = vlist[0]
                self.title = vis.title
                self._mark = vis._mark
                self._inferred_intent = vis._inferred_intent
                self._vis_data = vis.data
                self._min_max = vis._min_max
                self._postbin = vis._postbin
            Compiler.compile_vis(ldf, self)
            lux.config.executor.execute([self], ldf)

    def check_not_vislist_intent(self):

        syntaxMsg = (
            "The intent that you specified corresponds to more than one visualization. "
            "Please replace the Vis constructor with VisList to generate a list of visualizations. "
            "For more information, see: https://lux-api.readthedocs.io/en/latest/source/guide/vis.html#working-with-collections-of-visualization-with-vislist"
        )

<<<<<<< HEAD
        if len(self._intent) < 3:
            for i in range(len(self._intent)):
                if type(self._intent[i]) != Clause and (
                    "|" in self._intent[i] or type(self._intent[i]) == list
                ):
                    raise TypeError(syntaxMsg)

        if len(self._intent) > 2 or "?" in self._intent:
            for i in range(len(self._intent)):
                if type(self._intent[i]) != Clause:
                    raise TypeError(syntaxMsg)
=======
        for i in range(len(self._intent)):
            clause = self._intent[i]
            if type(clause) != Clause and ("|" in clause or type(clause) == list or "?" in clause):
                raise TypeError(syntaxMsg)
>>>>>>> 269c0627
<|MERGE_RESOLUTION|>--- conflicted
+++ resolved
@@ -332,21 +332,7 @@
             "For more information, see: https://lux-api.readthedocs.io/en/latest/source/guide/vis.html#working-with-collections-of-visualization-with-vislist"
         )
 
-<<<<<<< HEAD
-        if len(self._intent) < 3:
-            for i in range(len(self._intent)):
-                if type(self._intent[i]) != Clause and (
-                    "|" in self._intent[i] or type(self._intent[i]) == list
-                ):
-                    raise TypeError(syntaxMsg)
-
-        if len(self._intent) > 2 or "?" in self._intent:
-            for i in range(len(self._intent)):
-                if type(self._intent[i]) != Clause:
-                    raise TypeError(syntaxMsg)
-=======
         for i in range(len(self._intent)):
             clause = self._intent[i]
             if type(clause) != Clause and ("|" in clause or type(clause) == list or "?" in clause):
-                raise TypeError(syntaxMsg)
->>>>>>> 269c0627
+                raise TypeError(syntaxMsg)