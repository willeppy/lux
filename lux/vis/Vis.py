from __future__ import annotations
from typing import List, Callable, Union
from lux.vis.Clause import Clause
from lux.utils.utils import check_import_lux_widget
class Vis:
	'''
	Vis Object represents a collection of fully fleshed out specifications required for data fetching and visualization.
	'''

	def __init__(self, intent, source =None , mark="", title="", score=0.0):
		self.intent = intent # This is the user's original intent to Vis
		self._inferred_intent = intent # This is the re-written, expanded version of user's original intent (include inferred vis info)
		self.source = source # This is the original data that is attached to the Vis
		self.data = None # This is the data that represents the Vis (e.g., selected, aggregated, binned)
		self.title = title
		self.mark = mark
		self.score = score
		self.code = None
		self.plot_config = None
		self.x_min_max = {}
		self.y_min_max = {}
		if (source is not None): self.refresh_source(source)
	def __repr__(self):
		if self.source is None:
			return f"<Vis  ({str(self.intent)}) mark: {self.mark}, score: {self.score} >"
		filter_spec = None
		channels, additional_channels = [], []
		for clause in self._inferred_intent:

			if hasattr(clause,"value"):
				if clause.value != "":
					filter_spec = clause
			if hasattr(clause,"attribute"):
				if clause.attribute != "":
					if clause.aggregation != "" and clause.aggregation is not None:
						attribute = clause._aggregation_name.upper() + "(" + clause.attribute + ")"
					elif clause.bin_size > 0:
						attribute = "BIN(" + clause.attribute + ")"
					else:
						attribute = clause.attribute
					if clause.channel == "x":
						channels.insert(0, [clause.channel, attribute])
					elif clause.channel == "y":
						channels.insert(1, [clause.channel, attribute])
					elif clause.channel != "":
						additional_channels.append([clause.channel, attribute])

		channels.extend(additional_channels)
		str_channels = ""
		for channel in channels:
			str_channels += channel[0] + ": " + channel[1] + ", "

		if filter_spec:
			return f"<Vis  ({str_channels[:-2]} -- [{filter_spec.attribute}{filter_spec.filter_op}{filter_spec.value}]) mark: {self.mark}, score: {self.score} >"
		else:
			return f"<Vis  ({str_channels[:-2]}) mark: {self.mark}, score: {self.score} >"
	def set_intent(self, intent:List[Clause]) -> None:
		"""
		Sets the intent of the Vis and refresh the source based on the new intent

		Parameters
		----------
		intent : List[Clause]
			Query specifying the desired VisList
		"""		
		self.intent = intent
		self.refresh_source(self.source)
	def set_plot_config(self,config_func:Callable):
		"""
		Modify plot aesthetic settings to the Vis
		Currently only supported for Altair visualizations

		Parameters
		----------
		config_func : typing.Callable
			A function that takes in an AltairChart (https://altair-viz.github.io/user_guide/generated/toplevel/altair.Chart.html) as input and returns an AltairChart as output
		"""
		self.plot_config = config_func
	def clear_plot_config(self):
		self.plot_config = None
	def _repr_html_(self):
		from IPython.display import display
		check_import_lux_widget()
		import luxWidget
		if (self.data is None):
			raise Exception("No data is populated in Vis. In order to generate data required for the vis, use the 'refresh_source' function to populate the Vis with a data source (e.g., vis.refresh_source(df)).")
		else:
			from lux.luxDataFrame.LuxDataframe import LuxDataFrame
			widget =  luxWidget.LuxWidget(
					currentVis= LuxDataFrame.current_view_to_JSON([self]),
					recommendations=[],
					context={}
				)
			display(widget)
	def get_attr_by_attr_name(self,attr_name):
		return list(filter(lambda x: x.attribute == attr_name, self._inferred_intent))
		
	def get_attr_by_channel(self, channel):
		spec_obj = list(filter(lambda x: x.channel == channel and x.value=='' if hasattr(x, "channel") else False, self._inferred_intent))
		return spec_obj

	def get_attr_by_data_model(self, dmodel, exclude_record=False):
		if (exclude_record):
			return list(filter(lambda x: x.data_model == dmodel and x.value=='' if x.attribute!="Record" and hasattr(x, "data_model") else False, self._inferred_intent))
		else:
			return list(filter(lambda x: x.data_model == dmodel and x.value=='' if hasattr(x, "data_model") else False, self._inferred_intent))

	def get_attr_by_data_type(self, dtype):
		return list(filter(lambda x: x.data_type == dtype and x.value=='' if hasattr(x, "data_type") else False, self._inferred_intent))

	def remove_filter_from_spec(self, value):
<<<<<<< HEAD
		new_inferred = list(filter(lambda x: x.value != value, self._inferred_query))
		new_query = list(filter(lambda x: x.value != value, self.query))
		self._inferred_query = new_inferred
		self.query = new_query
=======
		self._inferred_intent = list(filter(lambda x: x.value != value, self._inferred_intent))
>>>>>>> 0bb96b32

	def remove_column_from_spec(self, attribute, remove_first:bool=False):
		"""
		Removes an attribute from the Vis's clause

		Parameters
		----------
		attribute : str
			attribute to be removed
		remove_first : bool, optional
			Boolean flag to determine whether to remove all instances of the attribute or only one (first) instance, by default False
		"""		
		if (not remove_first):
<<<<<<< HEAD
			new_inferred = list(filter(lambda x: x.attribute != attribute, self._inferred_query))
			self._inferred_query = new_inferred
			self.query = new_inferred
=======
			self._inferred_intent = list(filter(lambda x: x.attribute != attribute, self._inferred_intent))
>>>>>>> 0bb96b32
		elif (remove_first):
			new_inferred = []
			skip_check = False
			for i in range(0, len(self._inferred_intent)):
				if self._inferred_intent[i].value=="": # clause is type attribute
					column_spec = []
					column_names = self._inferred_intent[i].attribute
					# if only one variable in a column, columnName results in a string and not a list so
					# you need to differentiate the cases
					if isinstance(column_names, list):
						for column in column_names:
							if (column != attribute) or skip_check:
								column_spec.append(column)
							elif (remove_first):
								remove_first = True
						new_inferred.append(Clause(column_spec))
					else:
						if column_names != attribute or skip_check:
							new_inferred.append(Clause(attribute = column_names))
						elif (remove_first):
							skip_check = True
				else:
<<<<<<< HEAD
					new_inferred.append(self._inferred_query[i])
			self.query = new_inferred
			self._inferred_query = new_inferred
=======
					new_spec.append(self._inferred_intent[i])
			self._inferred_intent = new_spec
>>>>>>> 0bb96b32

	def to_Altair(self) -> str:
		"""
		Generate minimal Altair code to visualize the Vis

		Returns
		-------
		str
			String version of the Altair code. Need to print out the string to apply formatting.
		"""		
		from lux.vizLib.altair.AltairRenderer import AltairRenderer
		renderer = AltairRenderer(output_type="Altair")
		self.code= renderer.create_vis(self)
		return self.code

	def to_VegaLite(self, prettyOutput = True) -> Union[dict,str]:
		"""
		Generate minimal Vega-Lite code to visualize the Vis

		Returns
		-------
		Union[dict,str]
			String or Dictionary of the VegaLite JSON specification
		"""		
		import json
		from lux.vizLib.altair.AltairRenderer import AltairRenderer
		renderer = AltairRenderer(output_type="VegaLite")
		self.code = renderer.create_vis(self)
		if (prettyOutput):
			return "** Copy Text Below to Vega Editor(vega.github.io/editor) to Vis and edit **\n"+json.dumps(self.code, indent=2)
		else:
			return self.code
		
	def render_VSpec(self, renderer="altair"):
		if (renderer == "altair"):
			return self.to_VegaLite(prettyOutput=False)
	
	def refresh_source(self, ldf):# -> Vis:
		"""
		Loading the source data into the Vis by instantiating the specification and 
		populating the Vis based on the source data, effectively "materializing" the Vis.

		Parameters
		----------
		ldf : LuxDataframe
			Input Dataframe to be attached to the Vis

		Returns
		-------
		Vis
			Complete Vis with fully-specified fields

		See Also
		--------
		lux.Vis.VisList.refresh_source

		Note
		----
		Function derives a new _inferred_intent by instantiating the intent specification on the new data
		"""		
		from lux.compiler.Parser import Parser
		from lux.compiler.Validator import Validator
		from lux.compiler.Compiler import Compiler
		from lux.executor.PandasExecutor import PandasExecutor #TODO: temporary (generalize to executor)
		self.source = ldf
		#TODO: handle case when user input vanilla Pandas dataframe
		self._inferred_intent = Parser.parse(self.intent)
		Validator.validate_spec(self._inferred_intent,ldf)
		vc = Compiler.compile(ldf,self._inferred_intent,[self],enumerate_collection=False)
		ldf.executor.execute(vc,ldf)
		# Copying properties over since we can not redefine `self` within class function
		vis = vc[0]
		self.title = vis.title
		self.mark = vis.mark
		self._inferred_intent = vis._inferred_intent
		self.data = vis.data
		self.x_min_max = vis.x_min_max
		self.y_min_max = vis.y_min_max<|MERGE_RESOLUTION|>--- conflicted
+++ resolved
@@ -109,15 +109,11 @@
 		return list(filter(lambda x: x.data_type == dtype and x.value=='' if hasattr(x, "data_type") else False, self._inferred_intent))
 
 	def remove_filter_from_spec(self, value):
-<<<<<<< HEAD
-		new_inferred = list(filter(lambda x: x.value != value, self._inferred_query))
+		new_inferred = list(filter(lambda x: x.value != value, self._inferred_intent))
 		new_query = list(filter(lambda x: x.value != value, self.query))
-		self._inferred_query = new_inferred
+		self._inferred_intent = new_inferred
 		self.query = new_query
-=======
-		self._inferred_intent = list(filter(lambda x: x.value != value, self._inferred_intent))
->>>>>>> 0bb96b32
-
+		
 	def remove_column_from_spec(self, attribute, remove_first:bool=False):
 		"""
 		Removes an attribute from the Vis's clause
@@ -130,13 +126,9 @@
 			Boolean flag to determine whether to remove all instances of the attribute or only one (first) instance, by default False
 		"""		
 		if (not remove_first):
-<<<<<<< HEAD
-			new_inferred = list(filter(lambda x: x.attribute != attribute, self._inferred_query))
-			self._inferred_query = new_inferred
+			new_inferred = list(filter(lambda x: x.attribute != attribute, self._inferred_intent))
+			self._inferred_intent = new_inferred
 			self.query = new_inferred
-=======
-			self._inferred_intent = list(filter(lambda x: x.attribute != attribute, self._inferred_intent))
->>>>>>> 0bb96b32
 		elif (remove_first):
 			new_inferred = []
 			skip_check = False
@@ -159,14 +151,9 @@
 						elif (remove_first):
 							skip_check = True
 				else:
-<<<<<<< HEAD
-					new_inferred.append(self._inferred_query[i])
+					new_inferred.append(self._inferred_intent[i])
 			self.query = new_inferred
-			self._inferred_query = new_inferred
-=======
-					new_spec.append(self._inferred_intent[i])
-			self._inferred_intent = new_spec
->>>>>>> 0bb96b32
+			self._inferred_intent = new_inferred
 
 	def to_Altair(self) -> str:
 		"""
