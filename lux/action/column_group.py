#  Copyright 2019-2020 The Lux Authors.
#
#  Licensed under the Apache License, Version 2.0 (the "License");
#  you may not use this file except in compliance with the License.
#  You may obtain a copy of the License at
#
#      http://www.apache.org/licenses/LICENSE-2.0
#
#  Unless required by applicable law or agreed to in writing, software
#  distributed under the License is distributed on an "AS IS" BASIS,
#  WITHOUT WARRANTIES OR CONDITIONS OF ANY KIND, either express or implied.
#  See the License for the specific language governing permissions and
#  limitations under the License.

import lux
from lux.interestingness.interestingness import interestingness
from lux.processor.Compiler import Compiler
from lux.utils import utils

from lux.vis.Vis import Vis
from lux.vis.VisList import VisList
import pandas as pd

from lux.implicit import cg_plotter

from IPython.core.debugger import set_trace


def column_group(ldf):
    recommendation = {
        "action": "Column Groups",
        "description": "Shows charts of possible visualizations with respect to the column-wise index.",
        "long_description": 'A column index can be thought of as an extra column that indicates the values that the user is interested in. \
            Lux focuses on visualizing named dataframe indices, i.e., indices with a non-null name property, as a proxy of the attribute \
                that the user is interested in or have operated on (e.g., group-by attribute). In particular, dataframes with named indices \
                    are often pre-aggregated, so Lux visualizes exactly the values that the dataframe portrays.  \
                        <a href="https://lux-api.readthedocs.io/en/latest/source/advanced/indexgroup.html" target="_blank">More details</a>',
    }
    
    ldf, f_map, inverted_col_map = cg_plotter.rename_cg_history(ldf)
    
    ldf_flat = ldf
    if isinstance(ldf.columns, pd.DatetimeIndex):
        ldf_flat.columns = ldf_flat.columns.format()

    # use a single shared ldf_flat so that metadata doesn't need to be computed for every vis
    ldf_flat = ldf_flat.reset_index()
    vlst = VisList([], ldf_flat)

    # dont compute if this is the result of describe or value counts
    if len(ldf.history) and (ldf.history._events[-1].op_name == "describe" or ldf.history._events[-1].op_name == "value_counts" ):
        recommendation["collection"] = vlst
        return recommendation

    if ldf.index.nlevels == 1:
        if ldf.index.name:
            index_column_name = ldf.index.name
        else:
            index_column_name = "index"
        if isinstance(ldf.columns, pd.DatetimeIndex):
            ldf.columns = ldf.columns.to_native_types()

        # df.mean() case
        if len(ldf.columns) == 1 and ldf.columns[0] == "mean":
            try: 
                std_ser = ldf._parent_df.std() # is a series
                df_s = pd.DataFrame(std_ser).rename(columns={0: "std"})
                v = cg_plotter.plot_df_mean_errorbar(ldf, df_s)
                vlst._collection.extend([v])

            except AttributeError: # tree is corrupted 
                v = cg_plotter.plot_col_vis(index_column_name, "mean")
                vlst = VisList([v], ldf_flat)
            
        
        # df.groupby.mean() case
        elif (isinstance(ldf._parent_df, lux.core.groupby.LuxGroupBy) and 
                all([j == "mean" for j in f_map.values()])):
            try:
                df_s = ldf._parent_df.std()
                df_s = df_s.rename(columns={c: f"{c} (std)" for c in df_s.columns})
                vl = cg_plotter.plot_gb_mean_errorbar(ldf, df_s)
                vlst._collection.extend(vl)
            
            except AttributeError: # tree is corrupted 
                collection = []
                for a in ldf.columns:
                    vis = cg_plotter.plot_col_vis(index_column_name, a)
                    collection.append(vis)
                vlst = VisList(collection, ldf_flat)
                
        else:
            collection = []
            mean_collection = []
            for attribute in ldf.columns:
                if ldf[attribute].dtype != "object" and (attribute != "index"):
                    if ((attribute in f_map) and 
                        (f_map[attribute] == "mean") and 
                        isinstance(ldf._parent_df, lux.core.groupby.LuxGroupBy)): 
                        
                        try:
                            _this_c_df = ldf[[attribute]] # select col as df
                            old_col_name = inverted_col_map[attribute]
                            df_s = pd.DataFrame(ldf._parent_df[old_col_name].std()) # as df
                            df_s = df_s.rename(columns={c: f"{c} (std)" for c in df_s.columns})
                            
                            vl = cg_plotter.plot_gb_mean_errorbar(_this_c_df, df_s)
                            mean_collection.extend(vl)

                        except ValueError:
                            vis = cg_plotter.plot_col_vis(index_column_name, attribute)
                            collection.append(vis)
                        
                    else:
                        vis = cg_plotter.plot_col_vis(index_column_name, attribute)
                        collection.append(vis)
                elif ldf[attribute].dtype ==  "object" and (attribute != "index"):
                    if ((attribute in f_map) and (f_map[attribute] == "std") and 
                        all(ldf[attribute].map(lambda x: isinstance(x, pd._libs.tslibs.timedeltas.Timedelta) or pd.api.types.is_float_dtype(x)))):
                            timedelta_index  = ldf_flat[attribute].map(lambda x: isinstance(x, pd._libs.tslibs.timedeltas.Timedelta))
                            ldf_flat[attribute][timedelta_index] = ldf_flat[attribute][timedelta_index] / pd.to_timedelta(1, unit='D')
                            ldf_flat[attribute] = ldf_flat[attribute].astype("float64")
                            vis = cg_plotter.plot_std_bar(ldf_flat, attribute)
                            mean_collection.append(vis)
<<<<<<< HEAD
=======
            
>>>>>>> 09b52269
            vlst = VisList(collection, ldf_flat)
            vlst._collection.extend(mean_collection)
    # Note that we are not computing interestingness score here because we want to preserve the arrangement of the aggregated ldf

    recommendation["collection"] = vlst
    return recommendation<|MERGE_RESOLUTION|>--- conflicted
+++ resolved
@@ -122,10 +122,6 @@
                             ldf_flat[attribute] = ldf_flat[attribute].astype("float64")
                             vis = cg_plotter.plot_std_bar(ldf_flat, attribute)
                             mean_collection.append(vis)
-<<<<<<< HEAD
-=======
-            
->>>>>>> 09b52269
             vlst = VisList(collection, ldf_flat)
             vlst._collection.extend(mean_collection)
     # Note that we are not computing interestingness score here because we want to preserve the arrangement of the aggregated ldf
