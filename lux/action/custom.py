#  Copyright 2019-2020 The Lux Authors.
#
#  Licensed under the Apache License, Version 2.0 (the "License");
#  you may not use this file except in compliance with the License.
#  You may obtain a copy of the License at
#
#      http://www.apache.org/licenses/LICENSE-2.0
#
#  Unless required by applicable law or agreed to in writing, software
#  distributed under the License is distributed on an "AS IS" BASIS,
#  WITHOUT WARRANTIES OR CONDITIONS OF ANY KIND, either express or implied.
#  See the License for the specific language governing permissions and
#  limitations under the License.

from lux.interestingness.interestingness import interestingness
import lux
from lux.executor.PandasExecutor import PandasExecutor
from lux.executor.SQLExecutor import SQLExecutor
import lux


def custom(ldf):
    """
    Generates user-defined vis based on the intent.

    Parameters
    ----------
    ldf : lux.core.frame
        LuxDataFrame with underspecified intent.

    Returns
    -------
    recommendations : Dict[str,obj]
        object with a collection of visualizations that result from the Distribution action.
    """
    recommendation = {
        "action": "Current Vis",
        "description": "Shows the list of visualizations generated based on user specified intent",
    }

    recommendation["collection"] = ldf.current_vis

    vlist = ldf.current_vis
<<<<<<< HEAD
    ldf.executor.execute(vlist, ldf)
=======
    lux.config.executor.execute(vlist, ldf)
>>>>>>> 57947184
    for vis in vlist:
        vis.score = interestingness(vis, ldf)
    # ldf.clear_intent()
    vlist.sort(remove_invalid=True)
    return recommendation


def custom_actions(ldf):
    """
    Generates user-defined vis based on globally defined actions.

    Parameters
    ----------
    ldf : lux.core.frame
        LuxDataFrame with underspecified intent.

    Returns
    -------
    recommendations : Dict[str,obj]
        object with a collection of visualizations that were previously registered.
    """
    if lux.actions.__len__() > 0:
        recommendations = []
        for action_name in lux.actions.__dir__():
            display_condition = lux.actions.__getattr__(action_name).display_condition
            if display_condition is None or (display_condition is not None and display_condition(ldf)):
                args = lux.actions.__getattr__(action_name).args
                if args:
                    recommendation = lux.actions.__getattr__(action_name).action(ldf, args)
                else:
                    recommendation = lux.actions.__getattr__(action_name).action(ldf)
                recommendations.append(recommendation)
        return recommendations
    else:
        return []<|MERGE_RESOLUTION|>--- conflicted
+++ resolved
@@ -41,11 +41,7 @@
     recommendation["collection"] = ldf.current_vis
 
     vlist = ldf.current_vis
-<<<<<<< HEAD
-    ldf.executor.execute(vlist, ldf)
-=======
     lux.config.executor.execute(vlist, ldf)
->>>>>>> 57947184
     for vis in vlist:
         vis.score = interestingness(vis, ldf)
     # ldf.clear_intent()
