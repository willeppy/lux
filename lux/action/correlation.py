--- conflicted
+++ resolved
@@ -41,25 +41,6 @@
 
     import numpy as np
 
-<<<<<<< HEAD
-	import numpy as np
-	filter_specs = utils.get_filter_specs(ldf._intent)
-	intent = [lux.Clause("?", data_model="measure"), lux.Clause("?", data_model="measure")]
-	intent.extend(filter_specs)
-	vlist = VisList(intent,ldf)
-	recommendation = {"action": "Correlation",
-					  "description": "Show relationships between two <p class='highlight-descriptor'>quantitative</p> attributes."}
-	ignore_rec_flag = False
-	if (len(ldf)<5 and ldf.executor_type == "Pandas"): # Doesn't make sense to compute correlation if less than 4 data values
-		ignore_rec_flag = True
-	# Then use the data populated in the vis list to compute score
-	for vis in vlist:
-		measures = vis.get_attr_by_data_model("measure")
-		if len(measures) < 2: raise ValueError(
-			f"Can not compute correlation between {[x.attribute for x in ldf.columns]} since less than 2 measure values present.")
-		msr1 = measures[0].attribute
-		msr2 = measures[1].attribute
-=======
     filter_specs = utils.get_filter_specs(ldf._intent)
     intent = [
         lux.Clause("?", data_model="measure"),
@@ -85,7 +66,6 @@
             )
         msr1 = measures[0].attribute
         msr2 = measures[1].attribute
->>>>>>> cb4c90fa
 
         if ignore_transpose:
             check_transpose = check_transpose_not_computed(vlist, msr1, msr2)
