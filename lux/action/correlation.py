#  Copyright 2019-2020 The Lux Authors.
#
#  Licensed under the Apache License, Version 2.0 (the "License");
#  you may not use this file except in compliance with the License.
#  You may obtain a copy of the License at
#
#      http://www.apache.org/licenses/LICENSE-2.0
#
#  Unless required by applicable law or agreed to in writing, software
#  distributed under the License is distributed on an "AS IS" BASIS,
#  WITHOUT WARRANTIES OR CONDITIONS OF ANY KIND, either express or implied.
#  See the License for the specific language governing permissions and
#  limitations under the License.

import lux
from lux.interestingness.interestingness import interestingness
from lux.processor.Compiler import Compiler
from lux.core.frame import LuxDataFrame
from lux.vis.VisList import VisList
from lux.utils import utils


# change ignore_transpose to false for now.
def correlation(ldf: LuxDataFrame, ignore_transpose: bool = True):
    """
    Generates bivariate visualizations that represent all pairwise relationships in the data.

    Parameters
    ----------
    ldf : LuxDataFrame
            LuxDataFrame with underspecified intent.

    ignore_transpose: bool
            Boolean flag to ignore pairs of attributes whose transpose are already computed (i.e., {X,Y} will be ignored if {Y,X} is already computed)

    Returns
    -------
    recommendations : Dict[str,obj]
            object with a collection of visualizations that result from the Correlation action.
    """

    import numpy as np

    filter_specs = utils.get_filter_specs(ldf._intent)
    intent = [
        lux.Clause("?", data_model="measure"),
        lux.Clause("?", data_model="measure"),
    ]
    intent.extend(filter_specs)
    vlist = VisList(intent, ldf)
    recommendation = {
        "action": "Correlation",
        "description": "Show relationships between two <p class='highlight-descriptor'>quantitative</p> attributes.",
    }
    ignore_rec_flag = False
<<<<<<< HEAD
    if (
        ldf.length < 5
    ):  # Doesn't make sense to compute correlation if less than 4 data values
=======
    # Doesn't make sense to compute correlation if less than 4 data values
    if len(ldf) < 5:
>>>>>>> 21e20cf6
        ignore_rec_flag = True
    # Then use the data populated in the vis list to compute score
    for vis in vlist:
        measures = vis.get_attr_by_data_model("measure")
        if len(measures) < 2:
            raise ValueError(
                f"Can not compute correlation between {[x.attribute for x in ldf.columns]} since less than 2 measure values present."
            )
        msr1 = measures[0].attribute
        msr2 = measures[1].attribute

        if ignore_transpose:
            check_transpose = check_transpose_not_computed(vlist, msr1, msr2)
        else:
            check_transpose = True
        if check_transpose:
            vis.score = interestingness(vis, ldf)
        else:
            vis.score = -1
    if ignore_rec_flag:
        recommendation["collection"] = []
        return recommendation
    vlist = vlist.topK(15)
    recommendation["collection"] = vlist
    return recommendation


def check_transpose_not_computed(vlist: VisList, a: str, b: str):
    transpose_exist = list(
        filter(
            lambda x: (x._inferred_intent[0].attribute == b) and (x._inferred_intent[1].attribute == a),
            vlist,
        )
    )
    if len(transpose_exist) > 0:
        return transpose_exist[0].score == -1
    else:
        return False<|MERGE_RESOLUTION|>--- conflicted
+++ resolved
@@ -53,14 +53,8 @@
         "description": "Show relationships between two <p class='highlight-descriptor'>quantitative</p> attributes.",
     }
     ignore_rec_flag = False
-<<<<<<< HEAD
-    if (
-        ldf.length < 5
-    ):  # Doesn't make sense to compute correlation if less than 4 data values
-=======
     # Doesn't make sense to compute correlation if less than 4 data values
     if len(ldf) < 5:
->>>>>>> 21e20cf6
         ignore_rec_flag = True
     # Then use the data populated in the vis list to compute score
     for vis in vlist:
