#  Copyright 2019-2020 The Lux Authors.
#
#  Licensed under the Apache License, Version 2.0 (the "License");
#  you may not use this file except in compliance with the License.
#  You may obtain a copy of the License at
#
#      http://www.apache.org/licenses/LICENSE-2.0
#
#  Unless required by applicable law or agreed to in writing, software
#  distributed under the License is distributed on an "AS IS" BASIS,
#  WITHOUT WARRANTIES OR CONDITIONS OF ANY KIND, either express or implied.
#  See the License for the specific language governing permissions and
#  limitations under the License.

from lux.interestingness.interestingness import interestingness
from lux.vis.VisList import VisList
import lux
from lux.utils import utils

def univariate(ldf, *args):
    """
    Generates bar chart distributions of different attributes in the dataframe.

    Parameters
    ----------
    ldf : lux.core.frame
            LuxDataFrame with underspecified intent.

    data_type_constraint: str
            Controls the type of distribution chart that will be rendered.

    Returns
    -------
    recommendations : Dict[str,obj]
            object with a collection of visualizations that result from the Distribution action.
    """
    import numpy as np


    if len(args) == 0:
        data_type_constraint = "quantitative"
    else:
        data_type_constraint = args[0][0]

    filter_specs = utils.get_filter_specs(ldf._intent)
    ignore_rec_flag = False
    if data_type_constraint == "quantitative": # this should use pre aggregated somehow imo
        possible_attributes = [
<<<<<<< HEAD
            c
            for c in ldf.columns
            if ldf.data_type[c] == "quantitative" and ldf.cardinality[c] >= 1 and c != "Number of Records" # WILL changed this threshold so can get vc recs
=======
            c for c in ldf.columns if ldf.data_type[c] == "quantitative" and c != "Number of Records"
>>>>>>> 1a723322
        ]
        intent = [lux.Clause(possible_attributes)]
        intent.extend(filter_specs)
        examples = ""
        if len(possible_attributes) >= 1:
            examples = f" (e.g., {possible_attributes[0]})"
        recommendation = {
            "action": "Distribution",
            "description": "Show univariate histograms of <p class='highlight-descriptor'>quantitative</p>  attributes.",
            "long_description": f"Distribution displays univariate histogram distributions of all quantitative attributes{examples}. Visualizations are ranked from most to least skewed.",
        }
        # Doesn't make sense to generate a histogram if there is less than 5 datapoints (pre-aggregated)
        if len(ldf) < 1:
            ignore_rec_flag = True
    elif data_type_constraint == "nominal":
        possible_attributes = [
<<<<<<< HEAD
            c
            for c in ldf.columns
            if ldf.data_type[c] == "nominal" and ldf.cardinality[c] >= 1 and c != "Number of Records"
=======
            c for c in ldf.columns if ldf.data_type[c] == "nominal" and c != "Number of Records"
>>>>>>> 1a723322
        ]
        examples = ""
        if len(possible_attributes) >= 1:
            examples = f" (e.g., {possible_attributes[0]})"
        intent = [lux.Clause(possible_attributes)]
        intent.extend(filter_specs)
        recommendation = {
            "action": "Occurrence",
            "description": "Show frequency of occurrence for <p class='highlight-descriptor'>categorical</p> attributes.",
            "long_description": f"Occurence displays bar charts of counts for all categorical attributes{examples}. Visualizations are ranked from most to least uneven across the bars. ",
        }
    elif data_type_constraint == "geographical":
        possible_attributes = [
            c for c in ldf.columns if ldf.data_type[c] == "geographical" and c != "Number of Records"
        ]
        examples = ""
        if len(possible_attributes) >= 1:
            examples = f" (e.g., {possible_attributes[0]})"
        intent = [lux.Clause("?", data_type="geographical"), lux.Clause("?", data_model="measure")]
        intent.extend(filter_specs)
        recommendation = {
            "action": "Geographical",
            "description": "Show choropleth maps of <p class='highlight-descriptor'>geographic</p> attributes",
            "long_description": f"Occurence displays choropleths of averages for some geographic attribute{examples}. Visualizations are ranked by diversity of the geographic attribute.",
        }
    elif data_type_constraint == "temporal":
        intent = [lux.Clause("?", data_type="temporal")]
        intent.extend(filter_specs)
        recommendation = {
            "action": "Temporal",
            "description": "Show trends over <p class='highlight-descriptor'>time-related</p> attributes.",
            "long_description": "Temporal displays line charts for all attributes related to datetimes in the dataframe.",
        }
        # Doesn't make sense to generate a line chart if there is less than 3 datapoints (pre-aggregated)
        if len(ldf) < 3:
            ignore_rec_flag = True
    if ignore_rec_flag:
        recommendation["collection"] = []
        return recommendation
    vlist = VisList(intent, ldf)
    for vis in vlist:
        vis.score = interestingness(vis, ldf)
    vlist.sort()
    recommendation["collection"] = vlist
    return recommendation<|MERGE_RESOLUTION|>--- conflicted
+++ resolved
@@ -46,13 +46,7 @@
     ignore_rec_flag = False
     if data_type_constraint == "quantitative": # this should use pre aggregated somehow imo
         possible_attributes = [
-<<<<<<< HEAD
-            c
-            for c in ldf.columns
-            if ldf.data_type[c] == "quantitative" and ldf.cardinality[c] >= 1 and c != "Number of Records" # WILL changed this threshold so can get vc recs
-=======
             c for c in ldf.columns if ldf.data_type[c] == "quantitative" and c != "Number of Records"
->>>>>>> 1a723322
         ]
         intent = [lux.Clause(possible_attributes)]
         intent.extend(filter_specs)
@@ -69,13 +63,7 @@
             ignore_rec_flag = True
     elif data_type_constraint == "nominal":
         possible_attributes = [
-<<<<<<< HEAD
-            c
-            for c in ldf.columns
-            if ldf.data_type[c] == "nominal" and ldf.cardinality[c] >= 1 and c != "Number of Records"
-=======
             c for c in ldf.columns if ldf.data_type[c] == "nominal" and c != "Number of Records"
->>>>>>> 1a723322
         ]
         examples = ""
         if len(possible_attributes) >= 1:
