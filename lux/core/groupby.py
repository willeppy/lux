--- conflicted
+++ resolved
@@ -51,7 +51,6 @@
         ret_value = self._lux_copymd(ret_value)
         ret_value._parent_df = self
 
-<<<<<<< HEAD
         def get_func_name(func):
             if callable(func):
                 return func.__name__
@@ -62,27 +61,13 @@
              # it could be possible that users directly pass the function variable to aggregate
             ret_value.history.append_event(get_func_name(func), [], rank_type="child", child_df=None)
         # for some reason is_list_like({}) == True so MUST compare dict first 
-=======
-        if isinstance(func, str):
-            ret_value.history.append_event(func, [], rank_type="child", child_df=None)
-
-        # for some reason is_list_like({}) == True so MUST compare dict first
->>>>>>> b3c7bcf4
         elif is_dict_like(func):
             for col, aggs in func.items():
                 if is_list_like(aggs):
                     for a in aggs:
-<<<<<<< HEAD
                         ret_value.history.append_event(get_func_name(a), [col], rank_type="child", child_df=None)
                 else: # aggs is str
                     ret_value.history.append_event(get_func_name(aggs), [col], rank_type="child", child_df=None)
-        
-=======
-                        ret_value.history.append_event(a, [col], rank_type="child", child_df=None)
-                else:  # aggs is str
-                    ret_value.history.append_event(aggs, [col], rank_type="child", child_df=None)
-
->>>>>>> b3c7bcf4
         elif is_list_like(func):
             for f_name in func:
                 ret_value.history.append_event(get_func_name(f_name), [], rank_type="child", child_df=None)
@@ -153,7 +138,6 @@
             method = getattr(super(LuxGroupBy, self), func_name)
             ret_value = method(*args, **kwargs)
 
-<<<<<<< HEAD
         ret_value = self._lux_copymd(ret_value) 
         cols = []
         if hasattr(ret_value, "columns") and func_name != "size":
@@ -165,11 +149,6 @@
                 cols = []
         ret_value.history.append_event(func_name, cols, rank_type="child", child_df=None)
         ret_value._parent_df = self 
-=======
-        ret_value = self._lux_copymd(ret_value)
-        ret_value.history.append_event(func_name, [], rank_type="child", child_df=None)
-        ret_value._parent_df = self
->>>>>>> b3c7bcf4
 
         return ret_value
 
