#  Copyright 2019-2020 The Lux Authors.
#
#  Licensed under the Apache License, Version 2.0 (the "License");
#  you may not use this file except in compliance with the License.
#  You may obtain a copy of the License at
#
#      http://www.apache.org/licenses/LICENSE-2.0
#
#  Unless required by applicable law or agreed to in writing, software
#  distributed under the License is distributed on an "AS IS" BASIS,
#  WITHOUT WARRANTIES OR CONDITIONS OF ANY KIND, either express or implied.
#  See the License for the specific language governing permissions and
#  limitations under the License.

import pandas as pd
import lux
import warnings
import traceback
import numpy as np
from lux.history.history import History
from lux.utils.message import Message
<<<<<<< HEAD
from lux.implicit.utils import rename_from_history

from pandas._typing import (
    FrameOrSeries,
    ArrayLike,
)
from typing import (
    Optional,
    Tuple,
    Union,
    Hashable,
)

from IPython.core.debugger import set_trace
=======
from lux.vis.VisList import VisList
from typing import Dict, Union, List, Callable
>>>>>>> 1a723322


class LuxSeries(pd.Series):
    """
    A subclass of pd.Series that supports all 1-D Series operations
    """

    _metadata = [
        "_intent",
        "_inferred_intent",
        "_data_type",
        "unique_values",
        "cardinality",
        "_rec_info",
        "_min_max",
        "plotting_style",
        "_current_vis",
        "_widget",
        "_recommendation",
        "_prev",
        "_history",
        "_saved_export",
        "_sampled",
        "_toggle_pandas_display",
        "_message",
        "_pandas_only",
        "pre_aggregated",
        "_type_override",
        "name",
    ]

    def __init__(self, *args, **kw):
        super(LuxSeries, self).__init__(*args, **kw)
        
        # defaults
        self._intent = []
        self._inferred_intent = []
        self._current_vis = []
        self._recommendation = []
        self._toggle_pandas_display = True
        self._pandas_only = False
        self._type_override = {}
        self._history = History(self)
        self._message = Message()

        # others 
        self._data_type  = None
        self.unique_values  = None 
        self.cardinality  = None 
        self._rec_info  = None 
        self._min_max  = None 
        self.plotting_style  = None 
        self._widget  = None 
        self._prev  = None 
        self._saved_export  = None 
        self._sampled  = None 
        self.pre_aggregated  = None  
        self._parent_df = None # if series comes from a df this will be populated with ref to df

    @property
    def _constructor(self):
        return LuxSeries

    @property
    def _constructor_expanddim(self):
        from lux.core.frame import LuxDataFrame

        def f(*args, **kwargs):
            df = LuxDataFrame(*args, **kwargs)
            for attr in self._metadata:
                # if attr in self._default_metadata:
                #     default = self._default_metadata[attr]
                # else:
                #     default = None
                df.__dict__[attr] = getattr(self, attr, None)
            return df

        f._get_axis_number = LuxDataFrame._get_axis_number
        return f
    
    @property
    def history(self):
        return self._history

    def to_pandas(self) -> pd.Series:
        """
        Convert Lux Series to Pandas Series

        Returns
        -------
        pd.Series
        """
        import lux.core

        return lux.core.originalSeries(self, copy=False)

    def _ipython_display_(self):
        from IPython.display import display
        from IPython.display import clear_output
        import ipywidgets as widgets
        from lux.core.frame import LuxDataFrame

        series_repr = super(LuxSeries, self).__repr__()

        ldf = LuxDataFrame(self)

        # Default column name 0 causes errors
        if self.name is None:
<<<<<<< HEAD
            self.name = " "
        
        ldf = LuxDataFrame(self)
        ldf._parent_df = self._parent_df # tbd if this is good or bad, dont think I ever need the series itself
=======
            ldf = ldf.rename(columns={0: " "})
        self._ldf = ldf
>>>>>>> 1a723322

        try:
            # Ignore recommendations when Series a results of:
            # 1) Values of the series are of dtype objects (df.dtypes)
            is_dtype_series = (
                all(isinstance(val, np.dtype) for val in self.values) and len(self.values) != 0
            )
            # 2) Mixed type, often a result of a "row" acting as a series (df.iterrows, df.iloc[0])
            # Tolerant for NaNs + 1 type
            mixed_dtype = len(set([type(val) for val in self.values])) > 2
            if ldf._pandas_only or is_dtype_series or mixed_dtype:
                print(series_repr)
                ldf._pandas_only = False
            else:
                if not self.index.nlevels >= 2:
                    ldf.maintain_metadata()

                if lux.config.default_display == "lux":
                    self._toggle_pandas_display = False
                else:
                    self._toggle_pandas_display = True

                # df_to_display.maintain_recs() # compute the recommendations (TODO: This can be rendered in another thread in the background to populate self._widget)
                ldf.maintain_recs(is_series="Series")

                # Observers(callback_function, listen_to_this_variable)
                ldf._widget.observe(ldf.remove_deleted_recs, names="deletedIndices")
                ldf._widget.observe(ldf.set_intent_on_click, names="selectedIntentIndex")

                self._widget = ldf._widget
                self._recommendation = ldf._recommendation

                # box = widgets.Box(layout=widgets.Layout(display='inline'))
                button = widgets.Button(
                    description="Toggle Pandas/Lux",
                    layout=widgets.Layout(width="140px", top="5px"),
                )
                ldf.output = widgets.Output()
                # box.children = [button,output]
                # output.children = [button]
                # display(box)
                display(button, ldf.output)

                def on_button_clicked(b):
                    with ldf.output:
                        if b:
                            self._toggle_pandas_display = not self._toggle_pandas_display
                        clear_output()
                        if self._toggle_pandas_display:
                            print(series_repr)
                        else:
                            # b.layout.display = "none"
                            display(ldf._widget)
                            # b.layout.display = "inline-block"

                button.on_click(on_button_clicked)
                on_button_clicked(None)

        except (KeyboardInterrupt, SystemExit):
            raise
        except Exception:
            warnings.warn(
                "\nUnexpected error in rendering Lux widget and recommendations. "
                "Falling back to Pandas display.\n"
                "Please report the following issue on Github: https://github.com/lux-org/lux/issues \n",
                stacklevel=2,
            )
            warnings.warn(traceback.format_exc())
            display(self.to_pandas())

    @property
    def recommendation(self):
        from lux.core.frame import LuxDataFrame

        if self._recommendation is not None and self._recommendation == {}:
            if self.name is None:
                self.name = " "
            ldf = LuxDataFrame(self)

            ldf.maintain_metadata()
            ldf.maintain_recs()
<<<<<<< HEAD
        return ldf._recommendation
    
    #####################
    ## Override Pandas ##
    #####################
=======
            self._recommendation = ldf._recommendation
        return self._recommendation

    @property
    def exported(self) -> Union[Dict[str, VisList], VisList]:
        """
        Get selected visualizations as exported Vis List

        Notes
        -----
        Convert the _selectedVisIdxs dictionary into a programmable VisList
        Example _selectedVisIdxs :

            {'Correlation': [0, 2], 'Occurrence': [1]}

        indicating the 0th and 2nd vis from the `Correlation` tab is selected, and the 1st vis from the `Occurrence` tab is selected.

        Returns
        -------
        Union[Dict[str,VisList], VisList]
                When there are no exported vis, return empty list -> []
                When all the exported vis is from the same tab, return a VisList of selected visualizations. -> VisList(v1, v2...)
                When the exported vis is from the different tabs, return a dictionary with the action name as key and selected visualizations in the VisList. -> {"Enhance": VisList(v1, v2...), "Filter": VisList(v5, v7...), ..}
        """
        return self._ldf.exported

>>>>>>> 1a723322
    def groupby(self, *args, **kwargs):
        history_flag = False
        if "history" not in kwargs or ("history" in kwargs and kwargs["history"]):
            history_flag = True
        if "history" in kwargs:
            del kwargs["history"]
        groupby_obj = super(LuxSeries, self).groupby(*args, **kwargs)
        for attr in self._metadata:
            groupby_obj.__dict__[attr] = getattr(self, attr, None)
        if history_flag:
            groupby_obj._history = groupby_obj._history.copy()
            groupby_obj._history.append_event("groupby", *args, **kwargs)
        groupby_obj.pre_aggregated = True
<<<<<<< HEAD
        return groupby_obj

    def __finalize__(
        self: FrameOrSeries, other, method: Optional[str] = None, **kwargs
    ) -> FrameOrSeries:
        """
        See same method in frame.py
        """
        _this = super(LuxSeries, self).__finalize__(other, method, **kwargs)
        if _this._history is not None:
            _this._history = _this._history.copy()
        return _this

    def value_counts(self, *args, **kwargs):
        ret_value = super(LuxSeries, self).value_counts(*args, **kwargs)
        
        # set ret_value meta data from df instead of df.col
        ret_value._parent_df = self._parent_df 
        # ret_value._history = self._parent_df._history.copy() # NOTE: should parent history be copied over here?
        ret_value.pre_aggregated = True 

        # add to history
        self._history.append_event("value_counts", [self.name]) # df.col
        ret_value._history.append_event("value_counts", [self.name], rank_type = "child") # df.col.value_counts
        self.add_to_parent_history("value_counts", [self.name]) # df

        return ret_value
    
    def unique(self, *args, **kwargs):
        """
        Returns a numpy array so makes things more tricky
        """
        #set_trace()
        ret_value = super(LuxSeries, self).unique(*args, **kwargs)
        self._history.append_event("unique", [self.name])
        self.add_to_parent_history("unique", [self.name])

        return ret_value
    
    
    #################
    # History Utils #
    #################
    
    def add_to_parent_history(self, op, cols):
        """
        Utility function for updating parent history

        N.B.: for df.col.value_counts() this is actually adding to the parent of df.col, 
        not df.col.value_counts() so works how we want but is a subtle distinction.
        """
        if self._parent_df is not None:
            if self._parent_df.history.check_event(-1, op_name="col_ref", cols=cols):
                self._parent_df.history.edit_event(-1, op, cols, rank_type="parent")
            else: 
                self._parent_df._history.append_event(op, cols, rank_type="parent")
=======
        return groupby_obj
>>>>>>> 1a723322
<|MERGE_RESOLUTION|>--- conflicted
+++ resolved
@@ -19,7 +19,6 @@
 import numpy as np
 from lux.history.history import History
 from lux.utils.message import Message
-<<<<<<< HEAD
 from lux.implicit.utils import rename_from_history
 
 from pandas._typing import (
@@ -31,13 +30,14 @@
     Tuple,
     Union,
     Hashable,
+    Dict, 
+    Union, 
+    List, 
+    Callable
 )
+from lux.vis.VisList import VisList
 
 from IPython.core.debugger import set_trace
-=======
-from lux.vis.VisList import VisList
-from typing import Dict, Union, List, Callable
->>>>>>> 1a723322
 
 
 class LuxSeries(pd.Series):
@@ -142,19 +142,13 @@
 
         series_repr = super(LuxSeries, self).__repr__()
 
-        ldf = LuxDataFrame(self)
-
         # Default column name 0 causes errors
         if self.name is None:
-<<<<<<< HEAD
             self.name = " "
         
         ldf = LuxDataFrame(self)
         ldf._parent_df = self._parent_df # tbd if this is good or bad, dont think I ever need the series itself
-=======
-            ldf = ldf.rename(columns={0: " "})
         self._ldf = ldf
->>>>>>> 1a723322
 
         try:
             # Ignore recommendations when Series a results of:
@@ -236,16 +230,9 @@
 
             ldf.maintain_metadata()
             ldf.maintain_recs()
-<<<<<<< HEAD
-        return ldf._recommendation
-    
-    #####################
-    ## Override Pandas ##
-    #####################
-=======
             self._recommendation = ldf._recommendation
         return self._recommendation
-
+    
     @property
     def exported(self) -> Union[Dict[str, VisList], VisList]:
         """
@@ -269,7 +256,9 @@
         """
         return self._ldf.exported
 
->>>>>>> 1a723322
+    #####################
+    ## Override Pandas ##
+    #####################
     def groupby(self, *args, **kwargs):
         history_flag = False
         if "history" not in kwargs or ("history" in kwargs and kwargs["history"]):
@@ -283,7 +272,6 @@
             groupby_obj._history = groupby_obj._history.copy()
             groupby_obj._history.append_event("groupby", *args, **kwargs)
         groupby_obj.pre_aggregated = True
-<<<<<<< HEAD
         return groupby_obj
 
     def __finalize__(
@@ -339,7 +327,4 @@
             if self._parent_df.history.check_event(-1, op_name="col_ref", cols=cols):
                 self._parent_df.history.edit_event(-1, op, cols, rank_type="parent")
             else: 
-                self._parent_df._history.append_event(op, cols, rank_type="parent")
-=======
-        return groupby_obj
->>>>>>> 1a723322
+                self._parent_df._history.append_event(op, cols, rank_type="parent")