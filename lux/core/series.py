--- conflicted
+++ resolved
@@ -307,7 +307,6 @@
         ret_value.pre_aggregated = True
 
         # add to history
-<<<<<<< HEAD
         self._history.append_event("value_counts", [self.name]) # df.col
         if ret_value.history.check_event(-1, op_name="col_ref", cols=[self.name]):
             ret_value.history.edit_event(-1, "value_counts", [self.name], rank_type="child")
@@ -316,13 +315,6 @@
         ## otherwise, there are two logs, one for col_ref, the othere for value_counts
         ## because it directly copies the history of the parent dataframe
         self.add_to_parent_history("value_counts", [self.name]) # df
-=======
-        self._history.append_event("value_counts", [self.name])  # df.col
-        ret_value._history.append_event(
-            "value_counts", [self.name], rank_type="child"
-        )  # df.col.value_counts
-        self.add_to_parent_history("value_counts", [self.name])  # df
->>>>>>> b3c7bcf4
 
         return ret_value
 
