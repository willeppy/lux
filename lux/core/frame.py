--- conflicted
+++ resolved
@@ -370,11 +370,7 @@
 				for rec in custom_action_collection:
 					rec_df._append_rec(rec_infolist, rec)
 				lux.update_actions["flag"] = False
-<<<<<<< HEAD
 				
-=======
-        
->>>>>>> 78d8e10c
 			# Store _rec_info into a more user-friendly dictionary form
 			rec_df.recommendation = {}
 			for rec_info in rec_infolist: 
