#  Copyright 2019-2020 The Lux Authors.
#
#  Licensed under the Apache License, Version 2.0 (the "License");
#  you may not use this file except in compliance with the License.
#  You may obtain a copy of the License at
#
#      http://www.apache.org/licenses/LICENSE-2.0
#
#  Unless required by applicable law or agreed to in writing, software
#  distributed under the License is distributed on an "AS IS" BASIS,
#  WITHOUT WARRANTIES OR CONDITIONS OF ANY KIND, either express or implied.
#  See the License for the specific language governing permissions and
#  limitations under the License.

import pandas as pd
from lux.core.series import LuxSeries
from lux.vis.Clause import Clause
from lux.vis.Vis import Vis
from lux.vis.VisList import VisList
from lux.history.history import History
from lux.utils.date_utils import is_datetime_series
from lux.utils.message import Message
from lux.utils.utils import check_import_lux_widget
from typing import Dict, Union, List, Callable
import warnings
import traceback
import lux


class LuxDataFrame(pd.DataFrame):
    """
    A subclass of pd.DataFrame that supports all dataframe operations while housing other variables and functions for generating visual recommendations.
    """

    # MUST register here for new properties!!
    _metadata = [
        "_intent",
        "data_type_lookup",
        "data_type",
        "data_model_lookup",
        "data_model",
        "length",
        "unique_values",
        "cardinality",
        "_rec_info",
<<<<<<< HEAD
        "_min_max",
=======
        "_pandas_only",
        "_min_max",
        "plot_config",
>>>>>>> bb774232
        "_current_vis",
        "_widget",
        "_recommendation",
        "_prev",
        "_history",
        "_saved_export",
<<<<<<< HEAD
        "_sampled",
        "_toggle_pandas_display",
        "_message",
        "_pandas_only",
        "pre_aggregated",
=======
>>>>>>> bb774232
    ]

    def __init__(self, *args, **kw):
        from lux.executor.PandasExecutor import PandasExecutor
<<<<<<< HEAD
        from lux.executor.SQLExecutor import SQLExecutor
=======
>>>>>>> bb774232

        self._history = History()
        self._intent = []
        self._recommendation = {}
        self._saved_export = None
        self._current_vis = []
        self._prev = None
        super(LuxDataFrame, self).__init__(*args, **kw)

<<<<<<< HEAD
        self.table_name = ""
        if lux.config.SQLconnection == "":
            lux.config.executor = PandasExecutor()
        else:
            lux.config.executor = SQLExecutor()

        self._sampled = None
        self._toggle_pandas_display = True
=======
        self.executor_type = "Pandas"
        self.executor = PandasExecutor()
        self.SQLconnection = ""
        self.table_name = ""

        self._sampled = None
        self._default_pandas_display = True
        self._toggle_pandas_display = True
        self._plot_config = None
>>>>>>> bb774232
        self._message = Message()
        self._pandas_only = False
        # Metadata
        self.data_type_lookup = None
        self.data_type = None
        self.data_model_lookup = None
        self.data_model = None
        self.length = None
        self.unique_values = None
        self.cardinality = None
        self._min_max = None
        self.pre_aggregated = None
<<<<<<< HEAD
        warnings.formatwarning = lux.warning_format
=======
>>>>>>> bb774232

    @property
    def _constructor(self):
        return LuxDataFrame

    @property
    def _constructor_sliced(self):
        def f(*args, **kwargs):
            s = LuxSeries(*args, **kwargs)
            for attr in self._metadata:  # propagate metadata
                s.__dict__[attr] = getattr(self, attr, None)
            return s

        return f

    @property
    def history(self):
        return self._history

    def maintain_metadata(self):
<<<<<<< HEAD
        if lux.config.SQLconnection != "":
            from lux.executor.SQLExecutor import SQLExecutor

            lux.config.executor = SQLExecutor()

        # Check that metadata has not yet been computed
        if not hasattr(self, "_metadata_fresh") or not self._metadata_fresh:
            # only compute metadata information if the dataframe is non-empty
            if len(self) > 0 or lux.config.executor.name == "SQLExecutor":
                lux.config.executor.compute_stats(self)
                lux.config.executor.compute_dataset_metadata(self)
=======
        # Check that metadata has not yet been computed
        if not hasattr(self, "_metadata_fresh") or not self._metadata_fresh:
            # only compute metadata information if the dataframe is non-empty
            if len(self) > 0 or self.executor_type == "SQL":
                self.executor.compute_stats(self)
                self.executor.compute_dataset_metadata(self)
>>>>>>> bb774232
                self._infer_structure()
                self._metadata_fresh = True

    def expire_recs(self):
        self._recs_fresh = False
<<<<<<< HEAD
        self._recommendation = {}
=======
        self.recommendation = {}
>>>>>>> bb774232
        self.current_vis = []
        self._widget = None
        self._rec_info = None
        self._sampled = None

    def expire_metadata(self):
        # Set metadata as null
        self._metadata_fresh = False
        self.data_type_lookup = None
        self.data_type = None
        self.data_model_lookup = None
        self.data_model = None
        self.length = None
        self.unique_values = None
        self.cardinality = None
        self._min_max = None
        self.pre_aggregated = None

    #####################
    ## Override Pandas ##
    #####################
    def __getattr__(self, name):
        ret_value = super(LuxDataFrame, self).__getattr__(name)
        self.expire_metadata()
        self.expire_recs()
        return ret_value

    def _set_axis(self, axis, labels):
        super(LuxDataFrame, self)._set_axis(axis, labels)
        self.expire_metadata()
        self.expire_recs()

    def _update_inplace(self, *args, **kwargs):
        super(LuxDataFrame, self)._update_inplace(*args, **kwargs)
        self.expire_metadata()
        self.expire_recs()

    def _set_item(self, key, value):
        super(LuxDataFrame, self)._set_item(key, value)
        self.expire_metadata()
        self.expire_recs()

    def _infer_structure(self):
        # If the dataframe is very small and the index column is not a range index, then it is likely that this is an aggregated data
        is_multi_index_flag = self.index.nlevels != 1
        not_int_index_flag = self.index.dtype != "int64"

<<<<<<< HEAD
        small_df_flag = len(self) < 100 and lux.config.executor.name == "PandasExecutor"
        self.pre_aggregated = (is_multi_index_flag or not_int_index_flag) and small_df_flag
        if "Number of Records" in self.columns:
            self.pre_aggregated = True
        very_small_df_flag = len(self) <= 10 and lux.config.executor.name == "PandasExecutor"
        if very_small_df_flag:
            self.pre_aggregated = True

=======
        small_df_flag = len(self) < 100 and self.executor_type == "Pandas"
        self.pre_aggregated = (is_multi_index_flag or not_int_index_flag) and small_df_flag
        if "Number of Records" in self.columns:
            self.pre_aggregated = True
        very_small_df_flag = len(self) <= 10 and self.executor_type == "Pandas"
        if very_small_df_flag:
            self.pre_aggregated = True

    def set_executor_type(self, exe):
        if exe == "SQL":
            import pkgutil

            if pkgutil.find_loader("psycopg2") is None:
                raise ImportError(
                    "psycopg2 is not installed. Run `pip install psycopg2' to install psycopg2 to enable the Postgres connection."
                )
            else:
                import psycopg2
            from lux.executor.SQLExecutor import SQLExecutor

            self.executor = SQLExecutor()
        else:
            from lux.executor.PandasExecutor import PandasExecutor

            self.executor = PandasExecutor()
        self.executor_type = exe

    @property
    def plot_config(self):
        return self._plot_config

    @plot_config.setter
    def plot_config(self, config_func: Callable):
        """
        Modify plot aesthetic settings to all visualizations in the dataframe display
        Currently only supported for Altair visualizations
        Parameters
        ----------
        config_func : Callable
                A function that takes in an AltairChart (https://altair-viz.github.io/user_guide/generated/toplevel/altair.Chart.html) as input and returns an AltairChart as output

        Example
        ----------
        Changing the color of marks and adding a title for all charts displayed for this dataframe
        >>> df = pd.read_csv("lux/data/car.csv")
        >>> def changeColorAddTitle(chart):
                        chart = chart.configure_mark(color="red") # change mark color to red
                        chart.title = "Custom Title" # add title to chart
                        return chart
        >>> df.plot_config = changeColorAddTitle
        >>> df
        Change the opacity of all scatterplots displayed for this dataframe
        >>> df = pd.read_csv("lux/data/olympic.csv")
        >>> def changeOpacityScatterOnly(chart):
                        if chart.mark=='circle':
                                chart = chart.configure_mark(opacity=0.1) # lower opacity
                        return chart
        >>> df.plot_config = changeOpacityScatterOnly
        >>> df
        """
        self._plot_config = config_func
        self._recs_fresh = False

    def clear_plot_config(self):
        self._plot_config = None
        self._recs_fresh = False

>>>>>>> bb774232
    @property
    def intent(self):
        return self._intent

    @intent.setter
    def intent(self, intent_input: Union[List[Union[str, Clause]], Vis]):
        is_list_input = isinstance(intent_input, list)
        is_vis_input = isinstance(intent_input, Vis)
        if not (is_list_input or is_vis_input):
            raise TypeError(
                "Input intent must be either a list (of strings or lux.Clause) or a lux.Vis object."
                "\nSee more at: https://lux-api.readthedocs.io/en/latest/source/guide/intent.html"
            )
        if is_list_input:
            self.set_intent(intent_input)
        elif is_vis_input:
            self.set_intent_as_vis(intent_input)

    def clear_intent(self):
        self.intent = []
        self.expire_recs()

    def set_intent(self, intent: List[Union[str, Clause]]):
        """
        Main function to set the intent of the dataframe.
        The intent input goes through the parser, so that the string inputs are parsed into a lux.Clause object.

        Parameters
        ----------
        intent : List[str,Clause]
                intent list, can be a mix of string shorthand or a lux.Clause object

        Notes
        -----
                :doc:`../guide/clause`
        """
        self.expire_recs()
        self._intent = intent
        self._parse_validate_compile_intent()

    def _parse_validate_compile_intent(self):
        self.maintain_metadata()
        from lux.processor.Parser import Parser
        from lux.processor.Validator import Validator

        self._intent = Parser.parse(self._intent)
<<<<<<< HEAD
        Validator.validate_intent(self._intent, self)
=======
>>>>>>> bb774232
        self.maintain_metadata()
        Validator.validate_intent(self._intent, self)
        from lux.processor.Compiler import Compiler

        self.current_vis = Compiler.compile_intent(self, self._intent)

    def copy_intent(self):
        # creates a true copy of the dataframe's intent
        output = []
        for clause in self._intent:
            temp_clause = clause.copy_clause()
            output.append(temp_clause)
        return output

    def set_intent_as_vis(self, vis: Vis):
        """
        Set intent of the dataframe as the Vis

        Parameters
        ----------
        vis : Vis
        """
        self.expire_recs()
        self._intent = vis._inferred_intent
        self._parse_validate_compile_intent()

    def to_pandas(self):
        import lux.core

        return lux.core.originalDF(self, copy=False)

    @property
    def recommendation(self):
<<<<<<< HEAD
        if self._recommendation is not None and self._recommendation == {}:
            from lux.processor.Compiler import Compiler

            self.maintain_metadata()
            self.current_vis = Compiler.compile_intent(self, self._intent)
            self.maintain_recs()
=======
>>>>>>> bb774232
        return self._recommendation

    @recommendation.setter
    def recommendation(self, recommendation: Dict):
        self._recommendation = recommendation

    @property
    def current_vis(self):
<<<<<<< HEAD
        # _parse_validate_compile_intent does not call executor,
        # we only attach data to current vis when user request current_vis
        if (
            self._current_vis is not None
            and len(self._current_vis) > 0
            and self._current_vis[0].data is None
        ):
            lux.config.executor.execute(self._current_vis, self)
=======
>>>>>>> bb774232
        return self._current_vis

    @current_vis.setter
    def current_vis(self, current_vis: Dict):
        self._current_vis = current_vis

    def __repr__(self):
        # TODO: _repr_ gets called from _repr_html, need to get rid of this call
        return ""

    #######################################################
    ########## SQL Metadata, type, model schema ###########
    #######################################################

<<<<<<< HEAD
    def set_SQL_table(self, t_name):
        self.table_name = t_name
        lux.config.executor.compute_dataset_metadata(self)
=======
    def set_SQL_connection(self, connection, t_name):
        self.SQLconnection = connection
        self.table_name = t_name
        self.set_executor_type("SQL")
        self.executor.compute_dataset_metadata(self)
>>>>>>> bb774232

    def _append_rec(self, rec_infolist, recommendations: Dict):
        if recommendations["collection"] is not None and len(recommendations["collection"]) > 0:
            rec_infolist.append(recommendations)

    def maintain_recs(self):
        # `rec_df` is the dataframe to generate the recommendations on
        # check to see if globally defined actions have been registered/removed
        if lux.update_actions["flag"] == True:
            self._recs_fresh = False
        show_prev = False  # flag indicating whether rec_df is showing previous df or current self
        if self._prev is not None:
            rec_df = self._prev
            rec_df._message = Message()
            rec_df.maintain_metadata()  # the prev dataframe may not have been printed before
            last_event = self.history._events[-1].name
            rec_df._message.add(
                f"Lux is visualizing the previous version of the dataframe before you applied <code>{last_event}</code>."
            )
            show_prev = True
        else:
            rec_df = self
            rec_df._message = Message()
        # Add warning message if there exist ID fields
        id_fields_str = ""
        if len(rec_df.data_type["id"]) > 0:
            for id_field in rec_df.data_type["id"]:
                id_fields_str += f"<code>{id_field}</code>, "
            id_fields_str = id_fields_str[:-2]
            rec_df._message.add(f"{id_fields_str} is not visualized since it resembles an ID field.")
        rec_df._prev = None  # reset _prev

        # Check that recs has not yet been computed
        if not hasattr(rec_df, "_recs_fresh") or not rec_df._recs_fresh:
            rec_infolist = []
            from lux.action.custom import custom
            from lux.action.custom import custom_actions
            from lux.action.correlation import correlation
            from lux.action.univariate import univariate
            from lux.action.enhance import enhance
            from lux.action.filter import filter
            from lux.action.generalize import generalize
            from lux.action.row_group import row_group
            from lux.action.column_group import column_group

            if rec_df.pre_aggregated:
                if rec_df.columns.name is not None:
                    rec_df._append_rec(rec_infolist, row_group(rec_df))
                rec_df._append_rec(rec_infolist, column_group(rec_df))
            else:
<<<<<<< HEAD
                if rec_df._recommendation == {}:
=======
                if rec_df.recommendation == {}:
>>>>>>> bb774232
                    # display conditions for default actions
                    no_vis = lambda ldf: (ldf.current_vis is None) or (
                        ldf.current_vis is not None and len(ldf.current_vis) == 0
                    )
                    one_current_vis = (
                        lambda ldf: ldf.current_vis is not None and len(ldf.current_vis) == 1
                    )
                    multiple_current_vis = (
                        lambda ldf: ldf.current_vis is not None and len(ldf.current_vis) > 1
                    )

                    # globally register default actions
                    lux.register_action("correlation", correlation, no_vis)
                    lux.register_action("distribution", univariate, no_vis, "quantitative")
                    lux.register_action("occurrence", univariate, no_vis, "nominal")
                    lux.register_action("temporal", univariate, no_vis, "temporal")

<<<<<<< HEAD
                    lux.register_action("Enhance", enhance, one_current_vis)
                    lux.register_action("Filter", filter, one_current_vis)
                    lux.register_action("Generalize", generalize, one_current_vis)

                    lux.register_action("Custom", custom, multiple_current_vis)
=======
                    lux.register_action("enhance", enhance, one_current_vis)
                    lux.register_action("filter", filter, one_current_vis)
                    lux.register_action("generalize", generalize, one_current_vis)

                    lux.register_action("custom", custom, multiple_current_vis)
>>>>>>> bb774232

                # generate vis from globally registered actions and append to dataframe
                custom_action_collection = custom_actions(rec_df)
                for rec in custom_action_collection:
                    rec_df._append_rec(rec_infolist, rec)
                lux.update_actions["flag"] = False

            # Store _rec_info into a more user-friendly dictionary form
<<<<<<< HEAD
            rec_df._recommendation = {}
            for rec_info in rec_infolist:
                action_type = rec_info["action"]
                vlist = rec_info["collection"]
                if len(vlist) > 0:
                    rec_df._recommendation[action_type] = vlist
=======
            rec_df.recommendation = {}
            for rec_info in rec_infolist:
                action_type = rec_info["action"]
                vlist = rec_info["collection"]
                if rec_df._plot_config:
                    if rec_df.current_vis:
                        for vis in rec_df.current_vis:
                            vis._plot_config = rec_df.plot_config
                    for vis in vlist:
                        vis._plot_config = rec_df.plot_config
                if len(vlist) > 0:
                    rec_df.recommendation[action_type] = vlist
>>>>>>> bb774232
            rec_df._rec_info = rec_infolist
            self._widget = rec_df.render_widget()
        # re-render widget for the current dataframe if previous rec is not recomputed
        elif show_prev:
            self._widget = rec_df.render_widget()
        self._recs_fresh = True

    #######################################################
    ############## LuxWidget Result Display ###############
    #######################################################
    @property
    def widget(self):
        if self._widget:
            return self._widget

    @property
    def exported(self) -> Union[Dict[str, VisList], VisList]:
        """
        Get selected visualizations as exported Vis List

        Notes
        -----
        Convert the _selectedVisIdxs dictionary into a programmable VisList
        Example _selectedVisIdxs :
                {'Correlation': [0, 2], 'Occurrence': [1]}
        indicating the 0th and 2nd vis from the `Correlation` tab is selected, and the 1st vis from the `Occurrence` tab is selected.

        Returns
        -------
        Union[Dict[str,VisList], VisList]
                When there are no exported vis, return empty list -> []
                When all the exported vis is from the same tab, return a VisList of selected visualizations. -> VisList(v1, v2...)
                When the exported vis is from the different tabs, return a dictionary with the action name as key and selected visualizations in the VisList. -> {"Enhance": VisList(v1, v2...), "Filter": VisList(v5, v7...), ..}
        """
        if not hasattr(self, "_widget"):
            warnings.warn(
                "\nNo widget attached to the dataframe."
                "Please assign dataframe to an output variable.\n"
                "See more: https://lux-api.readthedocs.io/en/latest/source/guide/FAQ.html#troubleshooting-tips",
                stacklevel=2,
            )
            return []
        exported_vis_lst = self._widget._selectedVisIdxs
        exported_vis = []
        if exported_vis_lst == {}:
            if self._saved_export:
                return self._saved_export
            warnings.warn(
                "\nNo visualization selected to export.\n"
                "See more: https://lux-api.readthedocs.io/en/latest/source/guide/FAQ.html#troubleshooting-tips",
                stacklevel=2,
            )
            return []
        if len(exported_vis_lst) == 1 and "currentVis" in exported_vis_lst:
            return self.current_vis
        elif len(exported_vis_lst) > 1:
            exported_vis = {}
            if "currentVis" in exported_vis_lst:
                exported_vis["Current Vis"] = self.current_vis
            for export_action in exported_vis_lst:
                if export_action != "currentVis":
                    exported_vis[export_action] = VisList(
                        list(
                            map(
<<<<<<< HEAD
                                self._recommendation[export_action].__getitem__,
=======
                                self.recommendation[export_action].__getitem__,
>>>>>>> bb774232
                                exported_vis_lst[export_action],
                            )
                        )
                    )
            return exported_vis
        elif len(exported_vis_lst) == 1 and ("currentVis" not in exported_vis_lst):
            export_action = list(exported_vis_lst.keys())[0]
            exported_vis = VisList(
                list(
                    map(
<<<<<<< HEAD
                        self._recommendation[export_action].__getitem__,
=======
                        self.recommendation[export_action].__getitem__,
>>>>>>> bb774232
                        exported_vis_lst[export_action],
                    )
                )
            )
            self._saved_export = exported_vis
            return exported_vis
        else:
            warnings.warn(
                "\nNo visualization selected to export.\n"
                "See more: https://lux-api.readthedocs.io/en/latest/source/guide/FAQ.html#troubleshooting-tips",
                stacklevel=2,
            )
            return []

    def remove_deleted_recs(self, change):
        for action in self._widget.deletedIndices:
            deletedSoFar = 0
            for index in self._widget.deletedIndices[action]:
<<<<<<< HEAD
                self._recommendation[action].remove_index(index - deletedSoFar)
=======
                self.recommendation[action].remove_index(index - deletedSoFar)
>>>>>>> bb774232
                deletedSoFar += 1

    def set_intent_on_click(self, change):
        from IPython.display import display, clear_output
        from lux.processor.Compiler import Compiler

        intent_action = list(self._widget.selectedIntentIndex.keys())[0]
<<<<<<< HEAD
        vis = self._recommendation[intent_action][self._widget.selectedIntentIndex[intent_action][0]]
=======
        vis = self.recommendation[intent_action][self._widget.selectedIntentIndex[intent_action][0]]
>>>>>>> bb774232
        self.set_intent_as_vis(vis)

        self.maintain_metadata()
        self.current_vis = Compiler.compile_intent(self, self._intent)
        self.maintain_recs()

        with self.output:
            clear_output()
            display(self._widget)

        self._widget.observe(self.remove_deleted_recs, names="deletedIndices")
        self._widget.observe(self.set_intent_on_click, names="selectedIntentIndex")

    def _repr_html_(self):
        from IPython.display import display
        from IPython.display import clear_output
        import ipywidgets as widgets

        try:
            if self._pandas_only:
                display(self.display_pandas())
                self._pandas_only = False
            else:
                if self.index.nlevels >= 2 or self.columns.nlevels >= 2:
                    warnings.warn(
                        "\nLux does not currently support dataframes "
                        "with hierarchical indexes.\n"
                        "Please convert the dataframe into a flat "
                        "table via `pandas.DataFrame.reset_index`.\n",
                        stacklevel=2,
                    )
                    display(self.display_pandas())
                    return
<<<<<<< HEAD
                if len(self) <= 0 and lux.config.executor.name == "PandasExecutor":
=======
                if len(self) <= 0 and self.executor_type == "Pandas":
>>>>>>> bb774232
                    warnings.warn(
                        "\nLux can not operate on an empty dataframe.\nPlease check your input again.\n",
                        stacklevel=2,
                    )
                    display(self.display_pandas())
                    return
<<<<<<< HEAD
=======
                if len(self.columns) <= 1:
                    warnings.warn(
                        "\nLux defaults to Pandas when there is only a single column.",
                        stacklevel=2,
                    )
                    display(self.display_pandas())
                    return
>>>>>>> bb774232
                self.maintain_metadata()

                if self._intent != [] and (not hasattr(self, "_compiled") or not self._compiled):
                    from lux.processor.Compiler import Compiler

                    self.current_vis = Compiler.compile_intent(self, self._intent)

                if lux.config.default_display == "lux":
                    self._toggle_pandas_display = False
                else:
                    self._toggle_pandas_display = True

                # df_to_display.maintain_recs() # compute the recommendations (TODO: This can be rendered in another thread in the background to populate self._widget)
                self.maintain_recs()

                # Observers(callback_function, listen_to_this_variable)
                self._widget.observe(self.remove_deleted_recs, names="deletedIndices")
                self._widget.observe(self.set_intent_on_click, names="selectedIntentIndex")

<<<<<<< HEAD
                if len(self._recommendation) > 0:
=======
                if len(self.recommendation) > 0:
>>>>>>> bb774232
                    # box = widgets.Box(layout=widgets.Layout(display='inline'))
                    button = widgets.Button(
                        description="Toggle Pandas/Lux",
                        layout=widgets.Layout(width="140px", top="5px"),
                    )
                    self.output = widgets.Output()
                    # box.children = [button,output]
                    # output.children = [button]
                    # display(box)
                    display(button, self.output)

                    def on_button_clicked(b):
                        with self.output:
                            if b:
                                self._toggle_pandas_display = not self._toggle_pandas_display
                            clear_output()
                            if self._toggle_pandas_display:
                                display(self.display_pandas())
                            else:
                                # b.layout.display = "none"
                                display(self._widget)
                                # b.layout.display = "inline-block"

                    button.on_click(on_button_clicked)
                    on_button_clicked(None)
                else:
                    warnings.warn(
                        "\nLux defaults to Pandas when there are no valid actions defined.",
                        stacklevel=2,
                    )
                    display(self.display_pandas())

        except (KeyboardInterrupt, SystemExit):
            raise
<<<<<<< HEAD
        except Exception:
            warnings.warn(
                "\nUnexpected error in rendering Lux widget and recommendations. "
                "Falling back to Pandas display.\n"
                "Please report the following issue on Github: https://github.com/lux-org/lux/issues \n",
                stacklevel=2,
            )
            warnings.warn(traceback.format_exc())
=======
        except:
            warnings.warn(
                "\nUnexpected error in rendering Lux widget and recommendations. "
                "Falling back to Pandas display.\n\n"
                "Please report this issue on Github: https://github.com/lux-org/lux/issues ",
                stacklevel=2,
            )
>>>>>>> bb774232
            display(self.display_pandas())

    def display_pandas(self):
        return self.to_pandas()

    def render_widget(self, renderer: str = "altair", input_current_vis=""):
        """
        Generate a LuxWidget based on the LuxDataFrame

        Structure of widgetJSON:
        {
                'current_vis': {},
                'recommendation': [
                        {
                                'action': 'Correlation',
                                'description': "some description",
                                'vspec': [
                                        {Vega-Lite spec for vis 1},
                                        {Vega-Lite spec for vis 2},
                                        ...
                                ]
                        },
                        ... repeat for other actions
                ]
        }
        Parameters
        ----------
        renderer : str, optional
                Choice of visualization rendering library, by default "altair"
        input_current_vis : lux.LuxDataFrame, optional
                User-specified current vis to override default Current Vis, by default
        """
        check_import_lux_widget()
        import luxwidget

        widgetJSON = self.to_JSON(self._rec_info, input_current_vis=input_current_vis)
        return luxwidget.LuxWidget(
            currentVis=widgetJSON["current_vis"],
            recommendations=widgetJSON["recommendation"],
            intent=LuxDataFrame.intent_to_string(self._intent),
            message=self._message.to_html(),
        )

    @staticmethod
    def intent_to_JSON(intent):
        from lux.utils import utils

        filter_specs = utils.get_filter_specs(intent)
        attrs_specs = utils.get_attrs_specs(intent)

        intent = {}
        intent["attributes"] = [clause.attribute for clause in attrs_specs]
        intent["filters"] = [clause.attribute for clause in filter_specs]
        return intent

    @staticmethod
    def intent_to_string(intent):
        if intent:
            return ", ".join([clause.to_string() for clause in intent])
        else:
            return ""

    def to_JSON(self, rec_infolist, input_current_vis=""):
        widget_spec = {}
        if self.current_vis:
<<<<<<< HEAD
            lux.config.executor.execute(self.current_vis, self)
=======
            self.executor.execute(self.current_vis, self)
>>>>>>> bb774232
            widget_spec["current_vis"] = LuxDataFrame.current_vis_to_JSON(
                self.current_vis, input_current_vis
            )
        else:
            widget_spec["current_vis"] = {}
        widget_spec["recommendation"] = []

        # Recommended Collection
        recCollection = LuxDataFrame.rec_to_JSON(rec_infolist)
        widget_spec["recommendation"].extend(recCollection)
        return widget_spec

    @staticmethod
    def current_vis_to_JSON(vlist, input_current_vis=""):
        current_vis_spec = {}
        numVC = len(vlist)  # number of visualizations in the vis list
        if numVC == 1:
<<<<<<< HEAD
            current_vis_spec = vlist[0].to_code(prettyOutput=False)
=======
            current_vis_spec = vlist[0].render_VSpec()
>>>>>>> bb774232
        elif numVC > 1:
            pass
        return current_vis_spec

    @staticmethod
    def rec_to_JSON(recs):
        rec_lst = []
        import copy

        rec_copy = copy.deepcopy(recs)
        for idx, rec in enumerate(rec_copy):
            if len(rec["collection"]) > 0:
                rec["vspec"] = []
                for vis in rec["collection"]:
<<<<<<< HEAD
                    chart = vis.to_code(prettyOutput=False)
                    rec["vspec"].append(chart)
                rec_lst.append(rec)
                # delete since not JSON serializable
=======
                    chart = vis.render_VSpec()
                    rec["vspec"].append(chart)
                rec_lst.append(rec)
                # delete DataObjectCollection since not JSON serializable
>>>>>>> bb774232
                del rec_lst[idx]["collection"]
        return rec_lst

    # Overridden Pandas Functions
    def head(self, n: int = 5):
        self._prev = self
        self._history.append_event("head", n=5)
        return super(LuxDataFrame, self).head(n)

    def tail(self, n: int = 5):
        self._prev = self
        self._history.append_event("tail", n=5)
        return super(LuxDataFrame, self).tail(n)

    def info(self, *args, **kwargs):
        self._pandas_only = True
        self._history.append_event("info", *args, **kwargs)
        return super(LuxDataFrame, self).info(*args, **kwargs)

    def describe(self, *args, **kwargs):
        self._pandas_only = True
        self._history.append_event("describe", *args, **kwargs)
        return super(LuxDataFrame, self).describe(*args, **kwargs)<|MERGE_RESOLUTION|>--- conflicted
+++ resolved
@@ -43,35 +43,23 @@
         "unique_values",
         "cardinality",
         "_rec_info",
-<<<<<<< HEAD
         "_min_max",
-=======
-        "_pandas_only",
-        "_min_max",
-        "plot_config",
->>>>>>> bb774232
         "_current_vis",
         "_widget",
         "_recommendation",
         "_prev",
         "_history",
         "_saved_export",
-<<<<<<< HEAD
         "_sampled",
         "_toggle_pandas_display",
         "_message",
         "_pandas_only",
         "pre_aggregated",
-=======
->>>>>>> bb774232
     ]
 
     def __init__(self, *args, **kw):
         from lux.executor.PandasExecutor import PandasExecutor
-<<<<<<< HEAD
         from lux.executor.SQLExecutor import SQLExecutor
-=======
->>>>>>> bb774232
 
         self._history = History()
         self._intent = []
@@ -81,7 +69,6 @@
         self._prev = None
         super(LuxDataFrame, self).__init__(*args, **kw)
 
-<<<<<<< HEAD
         self.table_name = ""
         if lux.config.SQLconnection == "":
             lux.config.executor = PandasExecutor()
@@ -90,17 +77,6 @@
 
         self._sampled = None
         self._toggle_pandas_display = True
-=======
-        self.executor_type = "Pandas"
-        self.executor = PandasExecutor()
-        self.SQLconnection = ""
-        self.table_name = ""
-
-        self._sampled = None
-        self._default_pandas_display = True
-        self._toggle_pandas_display = True
-        self._plot_config = None
->>>>>>> bb774232
         self._message = Message()
         self._pandas_only = False
         # Metadata
@@ -113,10 +89,7 @@
         self.cardinality = None
         self._min_max = None
         self.pre_aggregated = None
-<<<<<<< HEAD
         warnings.formatwarning = lux.warning_format
-=======
->>>>>>> bb774232
 
     @property
     def _constructor(self):
@@ -137,7 +110,6 @@
         return self._history
 
     def maintain_metadata(self):
-<<<<<<< HEAD
         if lux.config.SQLconnection != "":
             from lux.executor.SQLExecutor import SQLExecutor
 
@@ -149,24 +121,12 @@
             if len(self) > 0 or lux.config.executor.name == "SQLExecutor":
                 lux.config.executor.compute_stats(self)
                 lux.config.executor.compute_dataset_metadata(self)
-=======
-        # Check that metadata has not yet been computed
-        if not hasattr(self, "_metadata_fresh") or not self._metadata_fresh:
-            # only compute metadata information if the dataframe is non-empty
-            if len(self) > 0 or self.executor_type == "SQL":
-                self.executor.compute_stats(self)
-                self.executor.compute_dataset_metadata(self)
->>>>>>> bb774232
                 self._infer_structure()
                 self._metadata_fresh = True
 
     def expire_recs(self):
         self._recs_fresh = False
-<<<<<<< HEAD
         self._recommendation = {}
-=======
-        self.recommendation = {}
->>>>>>> bb774232
         self.current_vis = []
         self._widget = None
         self._rec_info = None
@@ -214,7 +174,6 @@
         is_multi_index_flag = self.index.nlevels != 1
         not_int_index_flag = self.index.dtype != "int64"
 
-<<<<<<< HEAD
         small_df_flag = len(self) < 100 and lux.config.executor.name == "PandasExecutor"
         self.pre_aggregated = (is_multi_index_flag or not_int_index_flag) and small_df_flag
         if "Number of Records" in self.columns:
@@ -223,75 +182,6 @@
         if very_small_df_flag:
             self.pre_aggregated = True
 
-=======
-        small_df_flag = len(self) < 100 and self.executor_type == "Pandas"
-        self.pre_aggregated = (is_multi_index_flag or not_int_index_flag) and small_df_flag
-        if "Number of Records" in self.columns:
-            self.pre_aggregated = True
-        very_small_df_flag = len(self) <= 10 and self.executor_type == "Pandas"
-        if very_small_df_flag:
-            self.pre_aggregated = True
-
-    def set_executor_type(self, exe):
-        if exe == "SQL":
-            import pkgutil
-
-            if pkgutil.find_loader("psycopg2") is None:
-                raise ImportError(
-                    "psycopg2 is not installed. Run `pip install psycopg2' to install psycopg2 to enable the Postgres connection."
-                )
-            else:
-                import psycopg2
-            from lux.executor.SQLExecutor import SQLExecutor
-
-            self.executor = SQLExecutor()
-        else:
-            from lux.executor.PandasExecutor import PandasExecutor
-
-            self.executor = PandasExecutor()
-        self.executor_type = exe
-
-    @property
-    def plot_config(self):
-        return self._plot_config
-
-    @plot_config.setter
-    def plot_config(self, config_func: Callable):
-        """
-        Modify plot aesthetic settings to all visualizations in the dataframe display
-        Currently only supported for Altair visualizations
-        Parameters
-        ----------
-        config_func : Callable
-                A function that takes in an AltairChart (https://altair-viz.github.io/user_guide/generated/toplevel/altair.Chart.html) as input and returns an AltairChart as output
-
-        Example
-        ----------
-        Changing the color of marks and adding a title for all charts displayed for this dataframe
-        >>> df = pd.read_csv("lux/data/car.csv")
-        >>> def changeColorAddTitle(chart):
-                        chart = chart.configure_mark(color="red") # change mark color to red
-                        chart.title = "Custom Title" # add title to chart
-                        return chart
-        >>> df.plot_config = changeColorAddTitle
-        >>> df
-        Change the opacity of all scatterplots displayed for this dataframe
-        >>> df = pd.read_csv("lux/data/olympic.csv")
-        >>> def changeOpacityScatterOnly(chart):
-                        if chart.mark=='circle':
-                                chart = chart.configure_mark(opacity=0.1) # lower opacity
-                        return chart
-        >>> df.plot_config = changeOpacityScatterOnly
-        >>> df
-        """
-        self._plot_config = config_func
-        self._recs_fresh = False
-
-    def clear_plot_config(self):
-        self._plot_config = None
-        self._recs_fresh = False
-
->>>>>>> bb774232
     @property
     def intent(self):
         return self._intent
@@ -338,10 +228,7 @@
         from lux.processor.Validator import Validator
 
         self._intent = Parser.parse(self._intent)
-<<<<<<< HEAD
-        Validator.validate_intent(self._intent, self)
-=======
->>>>>>> bb774232
+        #Validator.validate_intent(self._intent, self)
         self.maintain_metadata()
         Validator.validate_intent(self._intent, self)
         from lux.processor.Compiler import Compiler
@@ -375,15 +262,12 @@
 
     @property
     def recommendation(self):
-<<<<<<< HEAD
         if self._recommendation is not None and self._recommendation == {}:
             from lux.processor.Compiler import Compiler
 
             self.maintain_metadata()
             self.current_vis = Compiler.compile_intent(self, self._intent)
             self.maintain_recs()
-=======
->>>>>>> bb774232
         return self._recommendation
 
     @recommendation.setter
@@ -392,7 +276,6 @@
 
     @property
     def current_vis(self):
-<<<<<<< HEAD
         # _parse_validate_compile_intent does not call executor,
         # we only attach data to current vis when user request current_vis
         if (
@@ -401,8 +284,6 @@
             and self._current_vis[0].data is None
         ):
             lux.config.executor.execute(self._current_vis, self)
-=======
->>>>>>> bb774232
         return self._current_vis
 
     @current_vis.setter
@@ -417,17 +298,9 @@
     ########## SQL Metadata, type, model schema ###########
     #######################################################
 
-<<<<<<< HEAD
     def set_SQL_table(self, t_name):
         self.table_name = t_name
         lux.config.executor.compute_dataset_metadata(self)
-=======
-    def set_SQL_connection(self, connection, t_name):
-        self.SQLconnection = connection
-        self.table_name = t_name
-        self.set_executor_type("SQL")
-        self.executor.compute_dataset_metadata(self)
->>>>>>> bb774232
 
     def _append_rec(self, rec_infolist, recommendations: Dict):
         if recommendations["collection"] is not None and len(recommendations["collection"]) > 0:
@@ -478,11 +351,7 @@
                     rec_df._append_rec(rec_infolist, row_group(rec_df))
                 rec_df._append_rec(rec_infolist, column_group(rec_df))
             else:
-<<<<<<< HEAD
                 if rec_df._recommendation == {}:
-=======
-                if rec_df.recommendation == {}:
->>>>>>> bb774232
                     # display conditions for default actions
                     no_vis = lambda ldf: (ldf.current_vis is None) or (
                         ldf.current_vis is not None and len(ldf.current_vis) == 0
@@ -500,19 +369,11 @@
                     lux.register_action("occurrence", univariate, no_vis, "nominal")
                     lux.register_action("temporal", univariate, no_vis, "temporal")
 
-<<<<<<< HEAD
                     lux.register_action("Enhance", enhance, one_current_vis)
                     lux.register_action("Filter", filter, one_current_vis)
                     lux.register_action("Generalize", generalize, one_current_vis)
 
                     lux.register_action("Custom", custom, multiple_current_vis)
-=======
-                    lux.register_action("enhance", enhance, one_current_vis)
-                    lux.register_action("filter", filter, one_current_vis)
-                    lux.register_action("generalize", generalize, one_current_vis)
-
-                    lux.register_action("custom", custom, multiple_current_vis)
->>>>>>> bb774232
 
                 # generate vis from globally registered actions and append to dataframe
                 custom_action_collection = custom_actions(rec_df)
@@ -521,27 +382,12 @@
                 lux.update_actions["flag"] = False
 
             # Store _rec_info into a more user-friendly dictionary form
-<<<<<<< HEAD
             rec_df._recommendation = {}
             for rec_info in rec_infolist:
                 action_type = rec_info["action"]
                 vlist = rec_info["collection"]
                 if len(vlist) > 0:
                     rec_df._recommendation[action_type] = vlist
-=======
-            rec_df.recommendation = {}
-            for rec_info in rec_infolist:
-                action_type = rec_info["action"]
-                vlist = rec_info["collection"]
-                if rec_df._plot_config:
-                    if rec_df.current_vis:
-                        for vis in rec_df.current_vis:
-                            vis._plot_config = rec_df.plot_config
-                    for vis in vlist:
-                        vis._plot_config = rec_df.plot_config
-                if len(vlist) > 0:
-                    rec_df.recommendation[action_type] = vlist
->>>>>>> bb774232
             rec_df._rec_info = rec_infolist
             self._widget = rec_df.render_widget()
         # re-render widget for the current dataframe if previous rec is not recomputed
@@ -606,11 +452,7 @@
                     exported_vis[export_action] = VisList(
                         list(
                             map(
-<<<<<<< HEAD
                                 self._recommendation[export_action].__getitem__,
-=======
-                                self.recommendation[export_action].__getitem__,
->>>>>>> bb774232
                                 exported_vis_lst[export_action],
                             )
                         )
@@ -621,11 +463,7 @@
             exported_vis = VisList(
                 list(
                     map(
-<<<<<<< HEAD
                         self._recommendation[export_action].__getitem__,
-=======
-                        self.recommendation[export_action].__getitem__,
->>>>>>> bb774232
                         exported_vis_lst[export_action],
                     )
                 )
@@ -644,11 +482,7 @@
         for action in self._widget.deletedIndices:
             deletedSoFar = 0
             for index in self._widget.deletedIndices[action]:
-<<<<<<< HEAD
                 self._recommendation[action].remove_index(index - deletedSoFar)
-=======
-                self.recommendation[action].remove_index(index - deletedSoFar)
->>>>>>> bb774232
                 deletedSoFar += 1
 
     def set_intent_on_click(self, change):
@@ -656,11 +490,7 @@
         from lux.processor.Compiler import Compiler
 
         intent_action = list(self._widget.selectedIntentIndex.keys())[0]
-<<<<<<< HEAD
         vis = self._recommendation[intent_action][self._widget.selectedIntentIndex[intent_action][0]]
-=======
-        vis = self.recommendation[intent_action][self._widget.selectedIntentIndex[intent_action][0]]
->>>>>>> bb774232
         self.set_intent_as_vis(vis)
 
         self.maintain_metadata()
@@ -694,27 +524,13 @@
                     )
                     display(self.display_pandas())
                     return
-<<<<<<< HEAD
                 if len(self) <= 0 and lux.config.executor.name == "PandasExecutor":
-=======
-                if len(self) <= 0 and self.executor_type == "Pandas":
->>>>>>> bb774232
                     warnings.warn(
                         "\nLux can not operate on an empty dataframe.\nPlease check your input again.\n",
                         stacklevel=2,
                     )
                     display(self.display_pandas())
                     return
-<<<<<<< HEAD
-=======
-                if len(self.columns) <= 1:
-                    warnings.warn(
-                        "\nLux defaults to Pandas when there is only a single column.",
-                        stacklevel=2,
-                    )
-                    display(self.display_pandas())
-                    return
->>>>>>> bb774232
                 self.maintain_metadata()
 
                 if self._intent != [] and (not hasattr(self, "_compiled") or not self._compiled):
@@ -734,11 +550,7 @@
                 self._widget.observe(self.remove_deleted_recs, names="deletedIndices")
                 self._widget.observe(self.set_intent_on_click, names="selectedIntentIndex")
 
-<<<<<<< HEAD
                 if len(self._recommendation) > 0:
-=======
-                if len(self.recommendation) > 0:
->>>>>>> bb774232
                     # box = widgets.Box(layout=widgets.Layout(display='inline'))
                     button = widgets.Button(
                         description="Toggle Pandas/Lux",
@@ -773,7 +585,6 @@
 
         except (KeyboardInterrupt, SystemExit):
             raise
-<<<<<<< HEAD
         except Exception:
             warnings.warn(
                 "\nUnexpected error in rendering Lux widget and recommendations. "
@@ -782,15 +593,6 @@
                 stacklevel=2,
             )
             warnings.warn(traceback.format_exc())
-=======
-        except:
-            warnings.warn(
-                "\nUnexpected error in rendering Lux widget and recommendations. "
-                "Falling back to Pandas display.\n\n"
-                "Please report this issue on Github: https://github.com/lux-org/lux/issues ",
-                stacklevel=2,
-            )
->>>>>>> bb774232
             display(self.display_pandas())
 
     def display_pandas(self):
@@ -856,11 +658,7 @@
     def to_JSON(self, rec_infolist, input_current_vis=""):
         widget_spec = {}
         if self.current_vis:
-<<<<<<< HEAD
             lux.config.executor.execute(self.current_vis, self)
-=======
-            self.executor.execute(self.current_vis, self)
->>>>>>> bb774232
             widget_spec["current_vis"] = LuxDataFrame.current_vis_to_JSON(
                 self.current_vis, input_current_vis
             )
@@ -878,11 +676,7 @@
         current_vis_spec = {}
         numVC = len(vlist)  # number of visualizations in the vis list
         if numVC == 1:
-<<<<<<< HEAD
             current_vis_spec = vlist[0].to_code(prettyOutput=False)
-=======
-            current_vis_spec = vlist[0].render_VSpec()
->>>>>>> bb774232
         elif numVC > 1:
             pass
         return current_vis_spec
@@ -897,17 +691,10 @@
             if len(rec["collection"]) > 0:
                 rec["vspec"] = []
                 for vis in rec["collection"]:
-<<<<<<< HEAD
                     chart = vis.to_code(prettyOutput=False)
                     rec["vspec"].append(chart)
                 rec_lst.append(rec)
                 # delete since not JSON serializable
-=======
-                    chart = vis.render_VSpec()
-                    rec["vspec"].append(chart)
-                rec_lst.append(rec)
-                # delete DataObjectCollection since not JSON serializable
->>>>>>> bb774232
                 del rec_lst[idx]["collection"]
         return rec_lst
 
