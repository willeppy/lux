--- conflicted
+++ resolved
@@ -147,10 +147,6 @@
             self.maintain_metadata()
         return self._data_type
 
-<<<<<<< HEAD
-    def maintain_metadata(self):
-        self.history.freeze()
-=======
     def compute_metadata(self) -> None:
         """
         Compute dataset metadata and statistics
@@ -166,7 +162,7 @@
         """
         Maintain dataset metadata and statistics (Compute only if needed)
         """
->>>>>>> 65fa2341
+        self.history.freeze()
         is_sql_tbl = lux.config.executor.name == "SQLExecutor"
         if lux.config.SQLconnection != "" and is_sql_tbl:
             from lux.executor.SQLExecutor import SQLExecutor
@@ -179,29 +175,9 @@
                 self.compute_metadata()
         else:
             self.compute_metadata()
-
-<<<<<<< HEAD
-        # Check that metadata has not yet been computed
-        if not hasattr(self, "_metadata_fresh") or not self._metadata_fresh:
-            # only compute metadata information if the dataframe is non-empty
-            if is_sql_tbl:
-                lux.config.executor.compute_dataset_metadata(self)
-                self._infer_structure()
-                self._metadata_fresh = True        
-            else:
-                if len(self) > 0:
-                    lux.config.executor.compute_stats(self)
-                    lux.config.executor.compute_dataset_metadata(self)
-                    self._infer_structure()
-                    self._metadata_fresh = True
-        
         self.history.unfreeze()
 
-
-    def expire_recs(self):
-=======
     def expire_recs(self) -> None:
->>>>>>> 65fa2341
         """
         Expires and resets all recommendations
         """
@@ -216,22 +192,13 @@
         """
         Expire all saved metadata to trigger a recomputation the next time the data is required.
         """
-<<<<<<< HEAD
-        self._metadata_fresh = False
-        self._data_type = None
-        self.unique_values = None
-        self.cardinality = None
-        self._min_max = None
-        # self.pre_aggregated = None
-=======
         if lux.config.lazy_maintain:
             self._metadata_fresh = False
             self._data_type = None
             self.unique_values = None
             self.cardinality = None
             self._min_max = None
-            self.pre_aggregated = None
->>>>>>> 65fa2341
+            # self.pre_aggregated = None
 
 
     def _infer_structure(self):
@@ -436,7 +403,6 @@
         # check to see if globally defined actions have been registered/removed
         if lux.config.update_actions["flag"] == True:
             self._recs_fresh = False
-<<<<<<< HEAD
         
         self._message = Message()
 
@@ -446,27 +412,6 @@
             self._message.add(f"Lux cannot operate on an empty {is_series}.")
         elif len(self) < 5 and not self.pre_aggregated:
             self._message.add(
-=======
-        show_prev = False  # flag indicating whether rec_df is showing previous df or current self
-
-        if self._prev is not None:
-            rec_df = self._prev
-            rec_df._message = Message()
-            rec_df.maintain_metadata()  # the prev dataframe may not have been printed before
-            last_event = self.history._events[-1].name
-            rec_df._message.add(
-                f"Lux is visualizing the previous version of the dataframe before you applied <code>{last_event}</code>."
-            )
-            show_prev = True
-        else:
-            rec_df = self
-            rec_df._message = Message()
-        # Add warning message if there exist ID fields
-        if len(rec_df) == 0:
-            rec_df._message.add(f"Lux cannot operate on an empty {is_series}.")
-        elif len(rec_df) < 5 and not rec_df.pre_aggregated:
-            rec_df._message.add(
->>>>>>> 65fa2341
                 f"The {is_series} is too small to visualize. To generate visualizations in Lux, the {is_series} must contain at least 5 rows."
             )
         elif self.index.nlevels >= 2 or self.columns.nlevels >= 2:
@@ -485,22 +430,14 @@
                 id_fields_str = id_fields_str[:-2]
                 self._message.add(f"{id_fields_str} is not visualized since it resembles an ID field.")
 
-<<<<<<< HEAD
-        # Compute recs from actions
-        # --------------------
-        if not hasattr(self, "_recs_fresh") or not self._recs_fresh:
-=======
-        rec_df._prev = None  # reset _prev
-
         # If lazy, check that recs has not yet been computed
         lazy_but_not_computed = lux.config.lazy_maintain and (
-            not hasattr(rec_df, "_recs_fresh") or not rec_df._recs_fresh
+            not hasattr(self, "_recs_fresh") or not self._recs_fresh
         )
         eager = not lux.config.lazy_maintain
 
         # Check that recs has not yet been computed
         if lazy_but_not_computed or eager:
->>>>>>> 65fa2341
             is_sql_tbl = lux.config.executor.name == "SQLExecutor"
             rec_infolist = []
             from lux.action.row_group import row_group
@@ -531,24 +468,11 @@
                 action_type = rec_info["action"]
                 vlist = rec_info["collection"]
                 if len(vlist) > 0:
-<<<<<<< HEAD
                     self._recommendation[action_type] = vlist
             self._rec_info = rec_infolist
             self.show_all_column_vis()
             self._widget = self.render_widget()
         # re-render widget for the current dataframe if previous rec is not recomputed
-=======
-                    rec_df._recommendation[action_type] = vlist
-            rec_df._rec_info = rec_infolist
-            rec_df.show_all_column_vis()
-            if lux.config.render_widget:
-                self._widget = rec_df.render_widget()
-        # re-render widget for the current dataframe if previous rec is not recomputed
-        elif show_prev:
-            rec_df.show_all_column_vis()
-            if lux.config.render_widget:
-                self._widget = rec_df.render_widget()
->>>>>>> 65fa2341
         self._recs_fresh = True
         self.history.unfreeze()
 
@@ -829,13 +753,10 @@
             recommendations=widgetJSON["recommendation"],
             intent=LuxDataFrame.intent_to_string(self._intent),
             message=self._message.to_html(),
-<<<<<<< HEAD
+            config={"plottingScale": lux.config.plotting_scale},
             history_list=hJSON,
             implicit_vis_list=implicit_mre_JSON,
-            curr_hist_index=curr_hist_index
-=======
-            config={"plottingScale": lux.config.plotting_scale},
->>>>>>> 65fa2341
+            curr_hist_index=curr_hist_index,
         )
 
     @staticmethod
