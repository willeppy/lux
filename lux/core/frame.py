--- conflicted
+++ resolved
@@ -1030,7 +1030,6 @@
 
         return ret_value
 
-<<<<<<< HEAD
     def __repr__(self) -> str:
         '''
         Called after print(df).
@@ -1062,30 +1061,18 @@
         # some other functions will be called unnecessarily, for example, _slice and iloc. 
         # copy the history of the parent dataframe to avoid log these functions. 
         # not sure about whether the child dataframe should copy the history of the parent.
-        
-=======
-    # History logging functions
-    def head(self, n: int = 5):
-        ret_frame = super(LuxDataFrame, self).head(n)
-        self._parent_df = self
-
->>>>>>> b3c7bcf4
+
         # save history on self and returned df
         self.history.append_event("head", [], n)
         ret_frame.history.append_event("head", [], n)
         return ret_frame
 
     def tail(self, n: int = 5):
-<<<<<<< HEAD
         with self.history.pause():
             ret_frame = super(LuxDataFrame, self).tail(n)
         self._parent_df = self # why do we need to change the parent dataframe here?
         ret_frame.history = self.history.copy() 
-=======
-        ret_frame = super(LuxDataFrame, self).tail(n)
-        self._parent_df = self
-
->>>>>>> b3c7bcf4
+        
         # save history on self and returned df
         self.history.append_event("tail", [], n)
         ret_frame.history.append_event("tail", [], n)
@@ -1096,11 +1083,7 @@
         with self.history.pause():
             ret_value = super(LuxDataFrame, self).info(*args, **kwargs)
         self.history.append_event("info", [], *args, **kwargs)
-<<<<<<< HEAD
         return ret_value # returns None
-=======
-        return super(LuxDataFrame, self).info(*args, **kwargs)  # returns None
->>>>>>> b3c7bcf4
 
     def describe(self, *args, **kwargs):
         with self.history.pause():  # calls unique internally
@@ -1122,14 +1105,9 @@
             # inside query, loc function will be called
             ret_value = super(LuxDataFrame, self).query(expr, inplace, **kwargs)
 
-<<<<<<< HEAD
         if ret_value is not None: # i.e. inplace = True
             ret_value._parent_df = self
             ret_value.history = self.history.copy()
-=======
-        self.history.append_event("query", [], rank_type="parent", child_df=ret_value, filt_key=None)
-        if ret_value is not None:  # i.e. inplace = True
->>>>>>> b3c7bcf4
             ret_value.history.append_event("query", [], rank_type="child", child_df=None, filt_key=None)
         self.history.append_event("query", [], rank_type="parent", child_df=ret_value, filt_key=None)
         return ret_value
@@ -1147,20 +1125,13 @@
         with self.history.pause():
             ret_value = super(LuxDataFrame, self).isnull(*args, **kwargs)
         self.history.append_event("isna", [], rank_type="parent")
-<<<<<<< HEAD
         # the isna call has already been logged because df.isna() is immediately called.
-=======
-        ret_value.history.delete_at(-1)  # isna gets added twice
-        ret_value.history.append_event("isna", [], rank_type="child")
-
->>>>>>> b3c7bcf4
         return ret_value
 
     def notnull(self, *args, **kwargs):
         with self.history.pause():
             ret_value = super(LuxDataFrame, self).notnull(*args, **kwargs)
         self.history.append_event("notnull", [], rank_type="parent")
-<<<<<<< HEAD
         ret_value.history.delete_at(-1) # isna gets added before
         ret_value.history.append_event("notnull", [], rank_type="child")
 
@@ -1174,12 +1145,6 @@
         ret_value.history.append_event("notnull", [], rank_type="child")
 
         return ret_value
-=======
-        ret_value.history.delete_at(-1)  # isna gets added twice
-        ret_value.history.append_event("notnull", [], rank_type="child")
-
-        return ret_value
->>>>>>> b3c7bcf4
 
     def dropna(self, *args, **kwargs):
         with self.history.pause():
@@ -1203,7 +1168,6 @@
             if ret_value is not None:# i.e. inplace = True
                 ret_value.history.append_event("fillna", affected_cols, rank_type="child")
             self.history.append_event("fillna", affected_cols, rank_type="parent")
-<<<<<<< HEAD
         return ret_value
         
     # def xs(self, *args, **kwargs):
@@ -1216,27 +1180,11 @@
     #     self.history.append_event("xs", [], rank_type="parent", child_df=ret_value, filt_key=None)
     #     if ret_value is not None: # i.e. inplace = True
     #         ret_value.history.append_event("xs", [], rank_type="child", child_df=None, filt_key=None)
-=======
-            ret_value.history.append_event("fillna", affected_cols, rank_type="child")
-
-        return ret_value
-
-    # @property
-    # def loc(self, *args, **kwargs):  # -> _LocIndexer from pd.core.indexing._LocIndexer
-    #     ret_value = super(LuxDataFrame, self).loc(*args, **kwargs)
-
->>>>>>> b3c7bcf4
     #     return ret_value
 
     def _slice(self: FrameOrSeries, slobj: slice, axis=0) -> FrameOrSeries:
         """
-<<<<<<< HEAD
         Called whenever the df is accessed like df[1:3] or some slice.
-=======
-        Called whenever the df is accessed like df[1:3] or some slice. Also called by
-        df.loc[33:55] but cannot override loc directly since loc returns a _LocIndexer
-        not a dataframe
->>>>>>> b3c7bcf4
         """
         ret_value = super(LuxDataFrame, self)._slice(slobj, axis)
 
@@ -1287,48 +1235,30 @@
         ret_value.pre_aggregated = True
         ret_value.history = self.history.copy()
         ret_value._parent_df = self
-<<<<<<< HEAD
        
         def get_func_name(func):
             if callable(func):
                 return func.__name__
             else: # it should be of the string type
                 return func
-=======
-
->>>>>>> b3c7bcf4
+
         # Not already logged since history frozen
         if isinstance(func, str):
             # ret value got history in child func but parent was frozen
             self.history.append_event(func, [], rank_type="parent", child_df=ret_value)
-<<<<<<< HEAD
         elif callable(func):
             # it could be possible that users directly pass the function variable to aggregate
             self.history.append_event(func.__name__, [], rank_type="parent", child_df=ret_value)
         # for some reason is_list_like(dict) == True so MUST compare dict first 
-=======
-
-        # for some reason is_list_like(dict) == True so MUST compare dict first
->>>>>>> b3c7bcf4
         elif is_dict_like(func):
             for col, aggs in func.items():
                 if is_list_like(aggs):
                     for a in aggs:
-<<<<<<< HEAD
                         ret_value.history.append_event(get_func_name(a), [col], rank_type="child", child_df=None)
                         self.history.append_event(get_func_name(a), [col], rank_type="parent", child_df=ret_value)
                 else: # is aggs is str
                     ret_value.history.append_event(get_func_name(aggs), [col], rank_type="child", child_df=None)
                     self.history.append_event(get_func_name(aggs), [col], rank_type="parent", child_df=ret_value)
-        
-=======
-                        ret_value.history.append_event(a, [col], rank_type="child", child_df=None)
-                        self.history.append_event(a, [col], rank_type="parent", child_df=ret_value)
-                else:  # is aggs is str
-                    ret_value.history.append_event(aggs, [col], rank_type="child", child_df=None)
-                    self.history.append_event(aggs, [col], rank_type="parent", child_df=ret_value)
-
->>>>>>> b3c7bcf4
         elif is_list_like(func):
             for f_name in func:
                 ret_value.history.append_event(get_func_name(f_name), [], rank_type="child", child_df=None)
@@ -1377,14 +1307,7 @@
             if len(cols) == len(self.columns):
                 cols = []
         # history
-<<<<<<< HEAD
         ret_value.history.append_event(name, cols, rank_type="child", child_df=None)
         self.history.append_event(name, cols, rank_type="parent", child_df=ret_value) # TODO Logging this on parent may be misleading and not using for vis rn
-=======
-        ret_value.history.append_event(name, [], rank_type="child", child_df=None)
-        self.history.append_event(
-            name, [], rank_type="parent", child_df=ret_value
-        )  # TODO Logging this on parent may be misleading and not using for vis rn
->>>>>>> b3c7bcf4
 
         return ret_value