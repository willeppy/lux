jupyterlab==2.2.9
scipy>=1.3.3
altair>=4.0.0
numpy>=1.16.5
pandas>=1.2.0
scikit-learn>=0.22
matplotlib>=3.0.0
# Install only to use SQLExecutor
# psycopg2>=2.8.5
# psycopg2-binary>=2.8.5
<<<<<<< HEAD
lux-widget==0.1.3
=======
lux-widget>=0.1.4
us
iso3166
>>>>>>> 1a723322
<|MERGE_RESOLUTION|>--- conflicted
+++ resolved
@@ -8,10 +8,7 @@
 # Install only to use SQLExecutor
 # psycopg2>=2.8.5
 # psycopg2-binary>=2.8.5
-<<<<<<< HEAD
-lux-widget==0.1.3
-=======
+# lux-widget==0.1.3 # current version
 lux-widget>=0.1.4
 us
-iso3166
->>>>>>> 1a723322
+iso3166